--- conflicted
+++ resolved
@@ -642,22 +642,17 @@
       hasOutput: Boolean) = {
     val t = new TaskMetrics
     t.setHostname("localhost")
-    t.incExecutorDeserializeTime(a)
-    t.incExecutorRunTime(b)
-    t.incResultSize(c)
-    t.incJvmGCTime(d)
-    t.incResultSerializationTime(a + b)
+    t.setExecutorDeserializeTime(a)
+    t.setExecutorRunTime(b)
+    t.setResultSize(c)
+    t.setJvmGCTime(d)
+    t.setResultSerializationTime(a + b)
     t.incMemoryBytesSpilled(a + c)
 
     if (hasHadoopInput) {
       val inputMetrics = new InputMetrics(DataReadMethod.Hadoop)
-<<<<<<< HEAD
-      inputMetrics.incBytesRead(d + e + f)
-      t.inputMetrics = Some(inputMetrics)
-=======
       inputMetrics.addBytesRead(d + e + f)
       t.setInputMetrics(Some(inputMetrics))
->>>>>>> e8422c52
     } else {
       val sr = new ShuffleReadMetrics
       sr.incRemoteBytesRead(b + d)
@@ -668,7 +663,7 @@
     }
     if (hasOutput) {
       val outputMetrics = new OutputMetrics(DataWriteMethod.Hadoop)
-      outputMetrics.incBytesWritten(a + b + c)
+      outputMetrics.setBytesWritten(a + b + c)
       t.outputMetrics = Some(outputMetrics)
     } else {
       val sw = new ShuffleWriteMetrics
