--- conflicted
+++ resolved
@@ -53,8 +53,7 @@
    */
   private var _executorDeserializeTime: Long = _
   def executorDeserializeTime = _executorDeserializeTime
-  private[spark] def incExecutorDeserializeTime(value: Long) = _executorDeserializeTime += value
-  private[spark] def decExecutorDeserializeTime(value: Long) = _executorDeserializeTime -= value
+  private[spark] def setExecutorDeserializeTime(value: Long) = _executorDeserializeTime = value
   
   
   /**
@@ -62,16 +61,14 @@
    */
   private var _executorRunTime: Long = _
   def executorRunTime = _executorRunTime
-  private[spark] def incExecutorRunTime(value: Long) = _executorRunTime += value
-  private[spark] def decExecutorRunTime(value: Long) = _executorRunTime -= value
+  private[spark] def setExecutorRunTime(value: Long) = _executorRunTime = value
   
   /**
    * The number of bytes this task transmitted back to the driver as the TaskResult
    */
   private var _resultSize: Long = _
   def resultSize = _resultSize
-  private[spark] def incResultSize(value: Long) = _resultSize += value
-  private[spark] def decResultSize(value: Long) = _resultSize -= value
+  private[spark] def setResultSize(value: Long) = _resultSize = value
 
 
   /**
@@ -79,16 +76,14 @@
    */
   private var _jvmGCTime: Long = _
   def jvmGCTime = _jvmGCTime
-  private[spark] def incJvmGCTime(value: Long) = _jvmGCTime += value
-  private[spark] def decJvmGCTime(value: Long) = _jvmGCTime -= value
+  private[spark] def setJvmGCTime(value: Long) = _jvmGCTime = value
 
   /**
    * Amount of time spent serializing the task result
    */
   private var _resultSerializationTime: Long = _
   def resultSerializationTime = _resultSerializationTime
-  private[spark] def incResultSerializationTime(value: Long) = _resultSerializationTime += value
-  private[spark] def decResultSerializationTime(value: Long) = _resultSerializationTime -= value
+  private[spark] def setResultSerializationTime(value: Long) = _resultSerializationTime = value
 
   /**
    * The number of in-memory bytes spilled by this task
@@ -253,12 +248,6 @@
   /**
    * Total bytes read.
    */
-<<<<<<< HEAD
-  private var _bytesRead: Long = _
-  def bytesRead = _bytesRead
-  private[spark] def incBytesRead(value: Long) = _bytesRead += value
-  private[spark] def decBytesRead(value: Long) = _bytesRead -= value
-=======
   def bytesRead: Long = _bytesRead.get()
   @volatile @transient var bytesReadCallback: Option[() => Long] = None
 
@@ -285,7 +274,6 @@
   def setBytesReadCallback(f: Option[() => Long]) {
     bytesReadCallback = f
   }
->>>>>>> e8422c52
 }
 
 /**
@@ -299,8 +287,7 @@
    */
   private var _bytesWritten: Long = _
   def bytesWritten = _bytesWritten
-  private[spark] def incBytesWritten(value : Long) = _bytesWritten += value
-  private[spark] def decBytesWritten(value : Long) = _bytesWritten -= value
+  private[spark] def setBytesWritten(value : Long) = _bytesWritten = value
 }
 
 /**
