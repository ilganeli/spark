/*
 * Licensed to the Apache Software Foundation (ASF) under one or more
 * contributor license agreements.  See the NOTICE file distributed with
 * this work for additional information regarding copyright ownership.
 * The ASF licenses this file to You under the Apache License, Version 2.0
 * (the "License"); you may not use this file except in compliance with
 * the License.  You may obtain a copy of the License at
 *
 *    http://www.apache.org/licenses/LICENSE-2.0
 *
 * Unless required by applicable law or agreed to in writing, software
 * distributed under the License is distributed on an "AS IS" BASIS,
 * WITHOUT WARRANTIES OR CONDITIONS OF ANY KIND, either express or implied.
 * See the License for the specific language governing permissions and
 * limitations under the License.
 */

package org.apache.spark.scheduler

import java.io.NotSerializableException
import java.util.Properties
import java.util.concurrent.TimeUnit
import java.util.concurrent.atomic.AtomicInteger

import scala.collection.Map
import scala.collection.mutable.{ArrayBuffer, HashMap, HashSet, Stack}
import scala.concurrent.duration._
import scala.language.existentials
import scala.language.postfixOps
import scala.util.control.NonFatal

import org.apache.commons.lang3.SerializationUtils

import org.apache.spark._
import org.apache.spark.broadcast.Broadcast
import org.apache.spark.executor.TaskMetrics
import org.apache.spark.partial.{ApproximateActionListener, ApproximateEvaluator, PartialResult}
import org.apache.spark.rdd.RDD
import org.apache.spark.rpc.RpcTimeout
import org.apache.spark.storage._
import org.apache.spark.util._
import org.apache.spark.storage.BlockManagerMessages.BlockManagerHeartbeat

/**
 * The high-level scheduling layer that implements stage-oriented scheduling. It computes a DAG of
 * stages for each job, keeps track of which RDDs and stage outputs are materialized, and finds a
 * minimal schedule to run the job. It then submits stages as TaskSets to an underlying
 * TaskScheduler implementation that runs them on the cluster.
 *
 * In addition to coming up with a DAG of stages, this class also determines the preferred
 * locations to run each task on, based on the current cache status, and passes these to the
 * low-level TaskScheduler. Furthermore, it handles failures due to shuffle output files being
 * lost, in which case old stages may need to be resubmitted. Failures *within* a stage that are
 * not caused by shuffle file loss are handled by the TaskScheduler, which will retry each task
 * a small number of times before cancelling the whole stage.
 *
 * Here's a checklist to use when making or reviewing changes to this class:
 *
 *  - When adding a new data structure, update `DAGSchedulerSuite.assertDataStructuresEmpty` to
 *    include the new structure. This will help to catch memory leaks.
 */
private[spark]
class DAGScheduler(
    private[scheduler] val sc: SparkContext,
    private[scheduler] val taskScheduler: TaskScheduler,
    listenerBus: LiveListenerBus,
    mapOutputTracker: MapOutputTrackerMaster,
    blockManagerMaster: BlockManagerMaster,
    env: SparkEnv,
    clock: Clock = new SystemClock())
  extends Logging {

  def this(sc: SparkContext, taskScheduler: TaskScheduler) = {
    this(
      sc,
      taskScheduler,
      sc.listenerBus,
      sc.env.mapOutputTracker.asInstanceOf[MapOutputTrackerMaster],
      sc.env.blockManager.master,
      sc.env)
  }

  def this(sc: SparkContext) = this(sc, sc.taskScheduler)

  private[scheduler] val metricsSource: DAGSchedulerSource = new DAGSchedulerSource(this)

  private[scheduler] val nextJobId = new AtomicInteger(0)
  private[scheduler] def numTotalJobs: Int = nextJobId.get()
  private val nextStageId = new AtomicInteger(0)

  private[scheduler] val jobIdToStageIds = new HashMap[Int, HashSet[Int]]
  private[scheduler] val stageIdToStage = new HashMap[Int, Stage]
  private[scheduler] val shuffleToMapStage = new HashMap[Int, ShuffleMapStage]
  private[scheduler] val jobIdToActiveJob = new HashMap[Int, ActiveJob]

  // Stages we need to run whose parents aren't done
  private[scheduler] val waitingStages = new HashSet[Stage]

  // Stages we are running right now
  private[scheduler] val runningStages = new HashSet[Stage]

  // Stages that must be resubmitted due to fetch failures
  private[scheduler] val failedStages = new HashSet[Stage]

  private[scheduler] val activeJobs = new HashSet[ActiveJob]

  /**
   * Contains the locations that each RDD's partitions are cached on.  This map's keys are RDD ids
   * and its values are arrays indexed by partition numbers. Each array value is the set of
   * locations where that RDD partition is cached.
   *
   * All accesses to this map should be guarded by synchronizing on it (see SPARK-4454).
   */
  private val cacheLocs = new HashMap[Int, Seq[Seq[TaskLocation]]]

  // For tracking failed nodes, we use the MapOutputTracker's epoch number, which is sent with
  // every task. When we detect a node failing, we note the current epoch number and failed
  // executor, increment it for new tasks, and use this to ignore stray ShuffleMapTask results.
  //
  // TODO: Garbage collect information about failure epochs when we know there are no more
  //       stray messages to detect.
  private val failedEpoch = new HashMap[String, Long]

  private [scheduler] val outputCommitCoordinator = env.outputCommitCoordinator

  // A closure serializer that we reuse.
  // This is only safe because DAGScheduler runs in a single thread.
  private val closureSerializer = SparkEnv.get.closureSerializer.newInstance()

  /** If enabled, FetchFailed will not cause stage retry, in order to surface the problem. */
  private val disallowStageRetryForTest = sc.getConf.getBoolean("spark.test.noStageRetry", false)

  private val messageScheduler =
    ThreadUtils.newDaemonSingleThreadScheduledExecutor("dag-scheduler-message")

  private[scheduler] val eventProcessLoop = new DAGSchedulerEventProcessLoop(this)
  taskScheduler.setDAGScheduler(this)

  // Flag to control if reduce tasks are assigned preferred locations
  private val shuffleLocalityEnabled =
    sc.getConf.getBoolean("spark.shuffle.reduceLocality.enabled", true)
  // Number of map, reduce tasks above which we do not assign preferred locations
  // based on map output sizes. We limit the size of jobs for which assign preferred locations
  // as computing the top locations by size becomes expensive.
  private[this] val SHUFFLE_PREF_MAP_THRESHOLD = 1000
  // NOTE: This should be less than 2000 as we use HighlyCompressedMapStatus beyond that
  private[this] val SHUFFLE_PREF_REDUCE_THRESHOLD = 1000

  // Fraction of total map output that must be at a location for it to considered as a preferred
  // location for a reduce task.
  // Making this larger will focus on fewer locations where most data can be read locally, but
  // may lead to more delay in scheduling if those locations are busy.
  private[scheduler] val REDUCER_PREF_LOCS_FRACTION = 0.2

  // Called by TaskScheduler to report task's starting.
  def taskStarted(task: Task[_], taskInfo: TaskInfo) {
    eventProcessLoop.post(BeginEvent(task, taskInfo))
  }

  // Called to report that a task has completed and results are being fetched remotely.
  def taskGettingResult(taskInfo: TaskInfo) {
    eventProcessLoop.post(GettingResultEvent(taskInfo))
  }

  // Called by TaskScheduler to report task completions or failures.
  def taskEnded(
      task: Task[_],
      reason: TaskEndReason,
      result: Any,
      accumUpdates: Map[Long, Any],
      taskInfo: TaskInfo,
      taskMetrics: TaskMetrics): Unit = {
    eventProcessLoop.post(
      CompletionEvent(task, reason, result, accumUpdates, taskInfo, taskMetrics))
  }

  /**
   * Update metrics for in-progress tasks and let the master know that the BlockManager is still
   * alive. Return true if the driver knows about the given block manager. Otherwise, return false,
   * indicating that the block manager should re-register.
   */
  def executorHeartbeatReceived(
      execId: String,
      taskMetrics: Array[(Long, Int, Int, TaskMetrics)], // (taskId, stageId, stateAttempt, metrics)
      blockManagerId: BlockManagerId): Boolean = {
    listenerBus.post(SparkListenerExecutorMetricsUpdate(execId, taskMetrics))
    blockManagerMaster.driverEndpoint.askWithRetry[Boolean](
      BlockManagerHeartbeat(blockManagerId), new RpcTimeout(600 seconds, "BlockManagerHeartbeat"))
  }

  // Called by TaskScheduler when an executor fails.
  def executorLost(execId: String): Unit = {
    eventProcessLoop.post(ExecutorLost(execId))
  }

  // Called by TaskScheduler when a host is added
  def executorAdded(execId: String, host: String): Unit = {
    eventProcessLoop.post(ExecutorAdded(execId, host))
  }

  // Called by TaskScheduler to cancel an entire TaskSet due to either repeated failures or
  // cancellation of the job itself.
  def taskSetFailed(taskSet: TaskSet, reason: String): Unit = {
    eventProcessLoop.post(TaskSetFailed(taskSet, reason))
  }

  private[scheduler]
  def getCacheLocs(rdd: RDD[_]): Seq[Seq[TaskLocation]] = cacheLocs.synchronized {
    // Note: this doesn't use `getOrElse()` because this method is called O(num tasks) times
    if (!cacheLocs.contains(rdd.id)) {
      // Note: if the storage level is NONE, we don't need to get locations from block manager.
      val locs: Seq[Seq[TaskLocation]] = if (rdd.getStorageLevel == StorageLevel.NONE) {
        Seq.fill(rdd.partitions.size)(Nil)
      } else {
        val blockIds =
          rdd.partitions.indices.map(index => RDDBlockId(rdd.id, index)).toArray[BlockId]
        blockManagerMaster.getLocations(blockIds).map { bms =>
          bms.map(bm => TaskLocation(bm.host, bm.executorId))
        }
      }
      cacheLocs(rdd.id) = locs
    }
    cacheLocs(rdd.id)
  }

  private def clearCacheLocs(): Unit = cacheLocs.synchronized {
    cacheLocs.clear()
  }

  /**
   * Get or create a shuffle map stage for the given shuffle dependency's map side.
   */
  private def getShuffleMapStage(
      shuffleDep: ShuffleDependency[_, _, _],
      firstJobId: Int): ShuffleMapStage = {
    shuffleToMapStage.get(shuffleDep.shuffleId) match {
      case Some(stage) => stage
      case None =>
        // We are going to register ancestor shuffle dependencies
        registerShuffleDependencies(shuffleDep, firstJobId)
        // Then register current shuffleDep
        val stage = newOrUsedShuffleStage(shuffleDep, firstJobId)
        shuffleToMapStage(shuffleDep.shuffleId) = stage

        stage
    }
  }

  /**
   * Helper function to eliminate some code re-use when creating new stages.
   */
  private def getParentStagesAndId(rdd: RDD[_], firstJobId: Int): (List[Stage], Int) = {
    val parentStages = getParentStages(rdd, firstJobId)
    val id = nextStageId.getAndIncrement()
    (parentStages, id)
  }

  /**
   * Create a ShuffleMapStage as part of the (re)-creation of a shuffle map stage in
   * newOrUsedShuffleStage.  The stage will be associated with the provided firstJobId.
   * Production of shuffle map stages should always use newOrUsedShuffleStage, not
   * newShuffleMapStage directly.
   */
  private def newShuffleMapStage(
      rdd: RDD[_],
      numTasks: Int,
      shuffleDep: ShuffleDependency[_, _, _],
      firstJobId: Int,
      callSite: CallSite): ShuffleMapStage = {
    val (parentStages: List[Stage], id: Int) = getParentStagesAndId(rdd, firstJobId)
    val stage: ShuffleMapStage = new ShuffleMapStage(id, rdd, numTasks, parentStages,
      firstJobId, callSite, shuffleDep)

    stageIdToStage(id) = stage
    updateJobIdStageIdMaps(firstJobId, stage)
    stage
  }

  /**
   * Create a ResultStage associated with the provided jobId.
   */
  private def newResultStage(
      rdd: RDD[_],
      numTasks: Int,
      jobId: Int,
      callSite: CallSite): ResultStage = {
    val (parentStages: List[Stage], id: Int) = getParentStagesAndId(rdd, jobId)
    val stage: ResultStage = new ResultStage(id, rdd, numTasks, parentStages, jobId, callSite)

    stageIdToStage(id) = stage
    updateJobIdStageIdMaps(jobId, stage)
    stage
  }

  /**
   * Create a shuffle map Stage for the given RDD.  The stage will also be associated with the
   * provided firstJobId.  If a stage for the shuffleId existed previously so that the shuffleId is
   * present in the MapOutputTracker, then the number and location of available outputs are
   * recovered from the MapOutputTracker
   */
  private def newOrUsedShuffleStage(
      shuffleDep: ShuffleDependency[_, _, _],
      firstJobId: Int): ShuffleMapStage = {
    val rdd = shuffleDep.rdd
    val numTasks = rdd.partitions.size
    val stage = newShuffleMapStage(rdd, numTasks, shuffleDep, firstJobId, rdd.creationSite)
    if (mapOutputTracker.containsShuffle(shuffleDep.shuffleId)) {
      val serLocs = mapOutputTracker.getSerializedMapOutputStatuses(shuffleDep.shuffleId)
      val locs = MapOutputTracker.deserializeMapStatuses(serLocs)
      for (i <- 0 until locs.size) {
        stage.outputLocs(i) = Option(locs(i)).toList // locs(i) will be null if missing
      }
      stage.numAvailableOutputs = locs.count(_ != null)
    } else {
      // Kind of ugly: need to register RDDs with the cache and map output tracker here
      // since we can't do it in the RDD constructor because # of partitions is unknown
      logInfo("Registering RDD " + rdd.id + " (" + rdd.getCreationSite + ")")
      mapOutputTracker.registerShuffle(shuffleDep.shuffleId, rdd.partitions.size)
    }
    stage
  }

  /**
   * Get or create the list of parent stages for a given RDD.  The new Stages will be created with
   * the provided firstJobId.
   */
  private def getParentStages(rdd: RDD[_], firstJobId: Int): List[Stage] = {
    val parents = new HashSet[Stage]
    val visited = new HashSet[RDD[_]]
    // We are manually maintaining a stack here to prevent StackOverflowError
    // caused by recursively visiting
    val waitingForVisit = new Stack[RDD[_]]
    def visit(r: RDD[_]) {
      if (!visited(r)) {
        visited += r
        // Kind of ugly: need to register RDDs with the cache here since
        // we can't do it in its constructor because # of partitions is unknown
        for (dep <- r.dependencies) {
          dep match {
            case shufDep: ShuffleDependency[_, _, _] =>
              parents += getShuffleMapStage(shufDep, firstJobId)
            case _ =>
              waitingForVisit.push(dep.rdd)
          }
        }
      }
    }
    waitingForVisit.push(rdd)
    while (waitingForVisit.nonEmpty) {
      visit(waitingForVisit.pop())
    }
    parents.toList
  }

  /** Find ancestor missing shuffle dependencies and register into shuffleToMapStage */
  private def registerShuffleDependencies(shuffleDep: ShuffleDependency[_, _, _], firstJobId: Int) {
    val parentsWithNoMapStage = getAncestorShuffleDependencies(shuffleDep.rdd)
    while (parentsWithNoMapStage.nonEmpty) {
      val currentShufDep = parentsWithNoMapStage.pop()
      val stage = newOrUsedShuffleStage(currentShufDep, firstJobId)
      shuffleToMapStage(currentShufDep.shuffleId) = stage
    }
  }

  /** Find ancestor shuffle dependencies that are not registered in shuffleToMapStage yet */
  private def getAncestorShuffleDependencies(rdd: RDD[_]): Stack[ShuffleDependency[_, _, _]] = {
    val parents = new Stack[ShuffleDependency[_, _, _]]
    val visited = new HashSet[RDD[_]]
    // We are manually maintaining a stack here to prevent StackOverflowError
    // caused by recursively visiting
    val waitingForVisit = new Stack[RDD[_]]
    def visit(r: RDD[_]) {
      if (!visited(r)) {
        visited += r
        for (dep <- r.dependencies) {
          dep match {
            case shufDep: ShuffleDependency[_, _, _] =>
              if (!shuffleToMapStage.contains(shufDep.shuffleId)) {
                parents.push(shufDep)
              }

              waitingForVisit.push(shufDep.rdd)
            case _ =>
              waitingForVisit.push(dep.rdd)
          }
        }
      }
    }

    waitingForVisit.push(rdd)
    while (waitingForVisit.nonEmpty) {
      visit(waitingForVisit.pop())
    }
    parents
  }

  private def getMissingParentStages(stage: Stage): List[Stage] = {
    val missing = new HashSet[Stage]
    val visited = new HashSet[RDD[_]]
    // We are manually maintaining a stack here to prevent StackOverflowError
    // caused by recursively visiting
    val waitingForVisit = new Stack[RDD[_]]
    def visit(rdd: RDD[_]) {
      if (!visited(rdd)) {
        visited += rdd
        val rddHasUncachedPartitions = getCacheLocs(rdd).contains(Nil)
        if (rddHasUncachedPartitions) {
          for (dep <- rdd.dependencies) {
            dep match {
              case shufDep: ShuffleDependency[_, _, _] =>
                val mapStage = getShuffleMapStage(shufDep, stage.firstJobId)
                if (!mapStage.isAvailable) {
                  missing += mapStage
                }
              case narrowDep: NarrowDependency[_] =>
                waitingForVisit.push(narrowDep.rdd)
            }
          }
        }
      }
    }
    waitingForVisit.push(stage.rdd)
    while (waitingForVisit.nonEmpty) {
      visit(waitingForVisit.pop())
    }
    missing.toList
  }

  /**
   * Registers the given jobId among the jobs that need the given stage and
   * all of that stage's ancestors.
   */
  private def updateJobIdStageIdMaps(jobId: Int, stage: Stage): Unit = {
    def updateJobIdStageIdMapsList(stages: List[Stage]) {
      if (stages.nonEmpty) {
        val s = stages.head
        s.jobIds += jobId
        jobIdToStageIds.getOrElseUpdate(jobId, new HashSet[Int]()) += s.id
        val parents: List[Stage] = getParentStages(s.rdd, jobId)
        val parentsWithoutThisJobId = parents.filter { ! _.jobIds.contains(jobId) }
        updateJobIdStageIdMapsList(parentsWithoutThisJobId ++ stages.tail)
      }
    }
    updateJobIdStageIdMapsList(List(stage))
  }

  /**
   * Removes state for job and any stages that are not needed by any other job.  Does not
   * handle cancelling tasks or notifying the SparkListener about finished jobs/stages/tasks.
   *
   * @param job The job whose state to cleanup.
   */
  private def cleanupStateForJobAndIndependentStages(job: ActiveJob): Unit = {
    val registeredStages = jobIdToStageIds.get(job.jobId)
    if (registeredStages.isEmpty || registeredStages.get.isEmpty) {
      logError("No stages registered for job " + job.jobId)
    } else {
      stageIdToStage.filterKeys(stageId => registeredStages.get.contains(stageId)).foreach {
        case (stageId, stage) =>
          val jobSet = stage.jobIds
          if (!jobSet.contains(job.jobId)) {
            logError(
              "Job %d not registered for stage %d even though that stage was registered for the job"
              .format(job.jobId, stageId))
          } else {
            def removeStage(stageId: Int) {
              // data structures based on Stage
              for (stage <- stageIdToStage.get(stageId)) {
                if (runningStages.contains(stage)) {
                  logDebug("Removing running stage %d".format(stageId))
                  runningStages -= stage
                }
                for ((k, v) <- shuffleToMapStage.find(_._2 == stage)) {
                  shuffleToMapStage.remove(k)
                }
                if (waitingStages.contains(stage)) {
                  logDebug("Removing stage %d from waiting set.".format(stageId))
                  waitingStages -= stage
                }
                if (failedStages.contains(stage)) {
                  logDebug("Removing stage %d from failed set.".format(stageId))
                  failedStages -= stage
                }
              }
              // data structures based on StageId
              stageIdToStage -= stageId
              logDebug("After removal of stage %d, remaining stages = %d"
                .format(stageId, stageIdToStage.size))
            }

            jobSet -= job.jobId
            if (jobSet.isEmpty) { // no other job needs this stage
              removeStage(stageId)
            }
          }
      }
    }
    jobIdToStageIds -= job.jobId
    jobIdToActiveJob -= job.jobId
    activeJobs -= job
    job.finalStage.resultOfJob = None
  }

  /**
   * Submit a job to the job scheduler and get a JobWaiter object back. The JobWaiter object
   * can be used to block until the the job finishes executing or can be used to cancel the job.
   */
  def submitJob[T, U](
      rdd: RDD[T],
      func: (TaskContext, Iterator[T]) => U,
      partitions: Seq[Int],
      callSite: CallSite,
      resultHandler: (Int, U) => Unit,
      properties: Properties): JobWaiter[U] = {
    // Check to make sure we are not launching a task on a partition that does not exist.
    val maxPartitions = rdd.partitions.length
    partitions.find(p => p >= maxPartitions || p < 0).foreach { p =>
      throw new IllegalArgumentException(
        "Attempting to access a non-existent partition: " + p + ". " +
          "Total number of partitions: " + maxPartitions)
    }

    val jobId = nextJobId.getAndIncrement()
    if (partitions.size == 0) {
      return new JobWaiter[U](this, jobId, 0, resultHandler)
    }

    assert(partitions.size > 0)
    val func2 = func.asInstanceOf[(TaskContext, Iterator[_]) => _]
    val waiter = new JobWaiter(this, jobId, partitions.size, resultHandler)
    eventProcessLoop.post(JobSubmitted(
      jobId, rdd, func2, partitions.toArray, callSite, waiter,
      SerializationUtils.clone(properties)))
    waiter
  }

  def runJob[T, U](
      rdd: RDD[T],
      func: (TaskContext, Iterator[T]) => U,
      partitions: Seq[Int],
      callSite: CallSite,
      resultHandler: (Int, U) => Unit,
      properties: Properties): Unit = {
    val start = System.nanoTime
    val waiter = submitJob(rdd, func, partitions, callSite, resultHandler, properties)
    waiter.awaitResult() match {
      case JobSucceeded =>
        logInfo("Job %d finished: %s, took %f s".format
          (waiter.jobId, callSite.shortForm, (System.nanoTime - start) / 1e9))
      case JobFailed(exception: Exception) =>
        logInfo("Job %d failed: %s, took %f s".format
          (waiter.jobId, callSite.shortForm, (System.nanoTime - start) / 1e9))
        // SPARK-8644: Include user stack trace in exceptions coming from DAGScheduler.
        val callerStackTrace = Thread.currentThread().getStackTrace.tail
        exception.setStackTrace(exception.getStackTrace ++ callerStackTrace)
        throw exception
    }
  }

  def runApproximateJob[T, U, R](
      rdd: RDD[T],
      func: (TaskContext, Iterator[T]) => U,
      evaluator: ApproximateEvaluator[U, R],
      callSite: CallSite,
      timeout: Long,
      properties: Properties): PartialResult[R] = {
    val listener = new ApproximateActionListener(rdd, func, evaluator, timeout)
    val func2 = func.asInstanceOf[(TaskContext, Iterator[_]) => _]
    val partitions = (0 until rdd.partitions.size).toArray
    val jobId = nextJobId.getAndIncrement()
    eventProcessLoop.post(JobSubmitted(
      jobId, rdd, func2, partitions, callSite, listener, SerializationUtils.clone(properties)))
    listener.awaitResult()    // Will throw an exception if the job fails
  }

  /**
   * Cancel a job that is running or waiting in the queue.
   */
  def cancelJob(jobId: Int): Unit = {
    logInfo("Asked to cancel job " + jobId)
    eventProcessLoop.post(JobCancelled(jobId))
  }

  def cancelJobGroup(groupId: String): Unit = {
    logInfo("Asked to cancel job group " + groupId)
    eventProcessLoop.post(JobGroupCancelled(groupId))
  }

  /**
   * Cancel all jobs that are running or waiting in the queue.
   */
  def cancelAllJobs(): Unit = {
    eventProcessLoop.post(AllJobsCancelled)
  }

  private[scheduler] def doCancelAllJobs() {
    // Cancel all running jobs.
    runningStages.map(_.firstJobId).foreach(handleJobCancellation(_,
      reason = "as part of cancellation of all jobs"))
    activeJobs.clear() // These should already be empty by this point,
    jobIdToActiveJob.clear() // but just in case we lost track of some jobs...
    submitWaitingStages()
  }

  /**
   * Cancel all jobs associated with a running or scheduled stage.
   */
  def cancelStage(stageId: Int) {
    eventProcessLoop.post(StageCancelled(stageId))
  }

  /**
   * Resubmit any failed stages. Ordinarily called after a small amount of time has passed since
   * the last fetch failure.
   */
  private[scheduler] def resubmitFailedStages() {
    if (failedStages.size > 0) {
      // Failed stages may be removed by job cancellation, so failed might be empty even if
      // the ResubmitFailedStages event has been scheduled.
      logInfo("Resubmitting failed stages")
      clearCacheLocs()
      val failedStagesCopy = failedStages.toArray
      failedStages.clear()
      for (stage <- failedStagesCopy.sortBy(_.firstJobId)) {
        submitStage(stage)
      }
    }
    submitWaitingStages()
  }

  /**
   * Check for waiting or failed stages which are now eligible for resubmission.
   * Ordinarily run on every iteration of the event loop.
   */
  private def submitWaitingStages() {
    // TODO: We might want to run this less often, when we are sure that something has become
    // runnable that wasn't before.
    logTrace("Checking for newly runnable parent stages")
    logTrace("running: " + runningStages)
    logTrace("waiting: " + waitingStages)
    logTrace("failed: " + failedStages)
    val waitingStagesCopy = waitingStages.toArray
    waitingStages.clear()
    for (stage <- waitingStagesCopy.sortBy(_.firstJobId)) {
      submitStage(stage)
    }
  }

  /** Finds the earliest-created active job that needs the stage */
  // TODO: Probably should actually find among the active jobs that need this
  // stage the one with the highest priority (highest-priority pool, earliest created).
  // That should take care of at least part of the priority inversion problem with
  // cross-job dependencies.
  private def activeJobForStage(stage: Stage): Option[Int] = {
    val jobsThatUseStage: Array[Int] = stage.jobIds.toArray.sorted
    jobsThatUseStage.find(jobIdToActiveJob.contains)
  }

  private[scheduler] def handleJobGroupCancelled(groupId: String) {
    // Cancel all jobs belonging to this job group.
    // First finds all active jobs with this group id, and then kill stages for them.
    val activeInGroup = activeJobs.filter { activeJob =>
      Option(activeJob.properties).exists {
        _.getProperty(SparkContext.SPARK_JOB_GROUP_ID) == groupId
      }
    }
    val jobIds = activeInGroup.map(_.jobId)
    jobIds.foreach(handleJobCancellation(_, "part of cancelled job group %s".format(groupId)))
    submitWaitingStages()
  }

  private[scheduler] def handleBeginEvent(task: Task[_], taskInfo: TaskInfo) {
    // Note that there is a chance that this task is launched after the stage is cancelled.
    // In that case, we wouldn't have the stage anymore in stageIdToStage.
    val stageAttemptId = stageIdToStage.get(task.stageId).map(_.latestInfo.attemptId).getOrElse(-1)
    listenerBus.post(SparkListenerTaskStart(task.stageId, stageAttemptId, taskInfo))
    submitWaitingStages()
  }

  private[scheduler] def handleTaskSetFailed(taskSet: TaskSet, reason: String) {
    stageIdToStage.get(taskSet.stageId).foreach {abortStage(_, reason) }
    submitWaitingStages()
  }

  private[scheduler] def cleanUpAfterSchedulerStop() {
    for (job <- activeJobs) {
      val error = new SparkException("Job cancelled because SparkContext was shut down")
      job.listener.jobFailed(error)
      // Tell the listeners that all of the running stages have ended.  Don't bother
      // cancelling the stages because if the DAG scheduler is stopped, the entire application
      // is in the process of getting stopped.
      val stageFailedMessage = "Stage cancelled because SparkContext was shut down"
      // The `toArray` here is necessary so that we don't iterate over `runningStages` while
      // mutating it.
      runningStages.toArray.foreach { stage =>
        markStageAsFinished(stage, Some(stageFailedMessage))
      }
      listenerBus.post(SparkListenerJobEnd(job.jobId, clock.getTimeMillis(), JobFailed(error)))
    }
  }

  private[scheduler] def handleGetTaskResult(taskInfo: TaskInfo) {
    listenerBus.post(SparkListenerTaskGettingResult(taskInfo))
    submitWaitingStages()
  }

  private[scheduler] def handleJobSubmitted(jobId: Int,
      finalRDD: RDD[_],
      func: (TaskContext, Iterator[_]) => _,
      partitions: Array[Int],
      callSite: CallSite,
      listener: JobListener,
      properties: Properties) {
    var finalStage: ResultStage = null
    try {
      // New stage creation may throw an exception if, for example, jobs are run on a
      // HadoopRDD whose underlying HDFS files have been deleted.
      finalStage = newResultStage(finalRDD, partitions.size, jobId, callSite)
    } catch {
      case e: Exception =>
        logWarning("Creating new stage failed due to exception - job: " + jobId, e)
        listener.jobFailed(e)
        return
    }
    if (finalStage != null) {
      val job = new ActiveJob(jobId, finalStage, func, partitions, callSite, listener, properties)
      clearCacheLocs()
      logInfo("Got job %s (%s) with %d output partitions".format(
        job.jobId, callSite.shortForm, partitions.length))
      logInfo("Final stage: " + finalStage + "(" + finalStage.name + ")")
      logInfo("Parents of final stage: " + finalStage.parents)
      logInfo("Missing parents: " + getMissingParentStages(finalStage))
      val jobSubmissionTime = clock.getTimeMillis()
      jobIdToActiveJob(jobId) = job
      activeJobs += job
      finalStage.resultOfJob = Some(job)
      val stageIds = jobIdToStageIds(jobId).toArray
      val stageInfos = stageIds.flatMap(id => stageIdToStage.get(id).map(_.latestInfo))
      listenerBus.post(
        SparkListenerJobStart(job.jobId, jobSubmissionTime, stageInfos, properties))
      submitStage(finalStage)
    }
    submitWaitingStages()
  }

  /** Submits stage, but first recursively submits any missing parents. */
  private def submitStage(stage: Stage) {
    val jobId = activeJobForStage(stage)
    if (jobId.isDefined) {
      logDebug("submitStage(" + stage + ")")
      if (!waitingStages(stage) && !runningStages(stage) && !failedStages(stage)) {
        val missing = getMissingParentStages(stage).sortBy(_.id)
        logDebug("missing: " + missing)
        if (missing.isEmpty) {
          logInfo("Submitting " + stage + " (" + stage.rdd + "), which has no missing parents")
          submitMissingTasks(stage, jobId.get)
        } else {
          for (parent <- missing) {
            submitStage(parent)
          }
          waitingStages += stage
        }
      }
    } else {
      abortStage(stage, "No active job for stage " + stage.id)
    }
  }

  /** Called when stage's parents are available and we can now do its task. */
  private def submitMissingTasks(stage: Stage, jobId: Int) {
    logDebug("submitMissingTasks(" + stage + ")")
    // Get our pending tasks and remember them in our pendingTasks entry
    stage.pendingTasks.clear()

    // First figure out the indexes of partition ids to compute.
    val partitionsToCompute: Seq[Int] = {
      stage match {
        case stage: ShuffleMapStage =>
          (0 until stage.numPartitions).filter(id => stage.outputLocs(id).isEmpty)
        case stage: ResultStage =>
          val job = stage.resultOfJob.get
          (0 until job.numPartitions).filter(id => !job.finished(id))
      }
    }

    val properties = jobIdToActiveJob.get(stage.firstJobId).map(_.properties).orNull

    runningStages += stage
    // SparkListenerStageSubmitted should be posted before testing whether tasks are
    // serializable. If tasks are not serializable, a SparkListenerStageCompleted event
    // will be posted, which should always come after a corresponding SparkListenerStageSubmitted
    // event.
    stage.makeNewStageAttempt(partitionsToCompute.size)
    outputCommitCoordinator.stageStart(stage.id)
    listenerBus.post(SparkListenerStageSubmitted(stage.latestInfo, properties))

    // TODO: Maybe we can keep the taskBinary in Stage to avoid serializing it multiple times.
    // Broadcasted binary for the task, used to dispatch tasks to executors. Note that we broadcast
    // the serialized copy of the RDD and for each task we will deserialize it, which means each
    // task gets a different copy of the RDD. This provides stronger isolation between tasks that
    // might modify state of objects referenced in their closures. This is necessary in Hadoop
    // where the JobConf/Configuration object is not thread-safe.
    var taskBinary: Broadcast[Array[Byte]] = null
    try {
      // For ShuffleMapTask, serialize and broadcast (rdd, shuffleDep).
      // For ResultTask, serialize and broadcast (rdd, func).
      val taskBinaryBytes: Array[Byte] = stage match {
        case stage: ShuffleMapStage =>
          closureSerializer.serialize((stage.rdd, stage.shuffleDep): AnyRef).array()
        case stage: ResultStage =>
          closureSerializer.serialize((stage.rdd, stage.resultOfJob.get.func): AnyRef).array()
      }

      taskBinary = sc.broadcast(taskBinaryBytes)
    } catch {
      // In the case of a failure during serialization, abort the stage.
      case e: NotSerializableException =>
        abortStage(stage, "Task not serializable: " + e.toString)
        runningStages -= stage

        // Abort execution
        return
      case NonFatal(e) =>
        abortStage(stage, s"Task serialization failed: $e\n${e.getStackTraceString}")
        runningStages -= stage
        return
    }

    val tasks: Seq[Task[_]] = try {
      stage match {
        case stage: ShuffleMapStage =>
          partitionsToCompute.map { id =>
            val locs = getPreferredLocs(stage.rdd, id)
            val part = stage.rdd.partitions(id)
            new ShuffleMapTask(stage.id, stage.latestInfo.attemptId, taskBinary, part, locs)
          }

        case stage: ResultStage =>
          val job = stage.resultOfJob.get
          partitionsToCompute.map { id =>
            val p: Int = job.partitions(id)
            val part = stage.rdd.partitions(p)
            val locs = getPreferredLocs(stage.rdd, p)
            new ResultTask(stage.id, stage.latestInfo.attemptId, taskBinary, part, locs, id)
          }
      }
    } catch {
      case NonFatal(e) =>
        abortStage(stage, s"Task creation failed: $e\n${e.getStackTraceString}")
        runningStages -= stage
        return
    }

    if (tasks.size > 0) {
      logInfo("Submitting " + tasks.size + " missing tasks from " + stage + " (" + stage.rdd + ")")
      stage.pendingTasks ++= tasks
      logDebug("New pending tasks: " + stage.pendingTasks)
      taskScheduler.submitTasks(new TaskSet(
        tasks.toArray, stage.id, stage.latestInfo.attemptId, stage.firstJobId, properties))
      stage.latestInfo.submissionTime = Some(clock.getTimeMillis())
    } else {
      // Because we posted SparkListenerStageSubmitted earlier, we should mark
      // the stage as completed here in case there are no tasks to run
      markStageAsFinished(stage, None)

      val debugString = stage match {
        case stage: ShuffleMapStage =>
          s"Stage ${stage} is actually done; " +
            s"(available: ${stage.isAvailable}," +
            s"available outputs: ${stage.numAvailableOutputs}," +
            s"partitions: ${stage.numPartitions})"
        case stage : ResultStage =>
          s"Stage ${stage} is actually done; (partitions: ${stage.numPartitions})"
      }
      logDebug(debugString)
    }
  }

  /** Merge updates from a task to our local accumulator values */
  private def updateAccumulators(event: CompletionEvent): Unit = {
    val task = event.task
    val stage = stageIdToStage(task.stageId)
    if (event.accumUpdates != null) {
      try {
        Accumulators.add(event.accumUpdates)

        event.accumUpdates.foreach { case (id, partialValue) =>
          // In this instance, although the reference in Accumulators.originals is a WeakRef,
          // it's guaranteed to exist since the event.accumUpdates Map exists

          val acc = Accumulators.originals(id).get match {
            case Some(accum) => accum.asInstanceOf[Accumulable[Any, Any]]
            case None => throw new NullPointerException("Non-existent reference to Accumulator")
          }

          // To avoid UI cruft, ignore cases where value wasn't updated
          if (acc.name.isDefined && partialValue != acc.zero) {
            val name = acc.name.get
            val stringPartialValue = Accumulators.stringifyPartialValue(partialValue)
            val stringValue = Accumulators.stringifyValue(acc.value)
            stage.latestInfo.accumulables(id) = AccumulableInfo(id, name, stringValue)
            event.taskInfo.accumulables +=
              AccumulableInfo(id, name, Some(stringPartialValue), stringValue)
          }
        }
      } catch {
        // If we see an exception during accumulator update, just log the
        // error and move on.
        case e: Exception =>
          logError(s"Failed to update accumulators for $task", e)
      }
    }
  }

  /**
   * Responds to a task finishing. This is called inside the event loop so it assumes that it can
   * modify the scheduler's internal state. Use taskEnded() to post a task end event from outside.
   */
  private[scheduler] def handleTaskCompletion(event: CompletionEvent) {
    val task = event.task
    val stageId = task.stageId
    val taskType = Utils.getFormattedClassName(task)

    outputCommitCoordinator.taskCompleted(stageId, task.partitionId,
      event.taskInfo.attempt, event.reason)

    // The success case is dealt with separately below, since we need to compute accumulator
    // updates before posting.
    if (event.reason != Success) {
      val attemptId = stageIdToStage.get(task.stageId).map(_.latestInfo.attemptId).getOrElse(-1)
      listenerBus.post(SparkListenerTaskEnd(stageId, attemptId, taskType, event.reason,
        event.taskInfo, event.taskMetrics))
    }

    if (!stageIdToStage.contains(task.stageId)) {
      // Skip all the actions if the stage has been cancelled.
      return
    }

    val stage = stageIdToStage(task.stageId)
    event.reason match {
      case Success =>
        listenerBus.post(SparkListenerTaskEnd(stageId, stage.latestInfo.attemptId, taskType,
          event.reason, event.taskInfo, event.taskMetrics))
        stage.pendingTasks -= task
        task match {
          case rt: ResultTask[_, _] =>
            // Cast to ResultStage here because it's part of the ResultTask
            // TODO Refactor this out to a function that accepts a ResultStage
            val resultStage = stage.asInstanceOf[ResultStage]
            resultStage.resultOfJob match {
              case Some(job) =>
                if (!job.finished(rt.outputId)) {
                  updateAccumulators(event)
                  job.finished(rt.outputId) = true
                  job.numFinished += 1
                  // If the whole job has finished, remove it
                  if (job.numFinished == job.numPartitions) {
                    markStageAsFinished(resultStage)
                    cleanupStateForJobAndIndependentStages(job)
                    listenerBus.post(
                      SparkListenerJobEnd(job.jobId, clock.getTimeMillis(), JobSucceeded))
                  }

                  // taskSucceeded runs some user code that might throw an exception. Make sure
                  // we are resilient against that.
                  try {
                    job.listener.taskSucceeded(rt.outputId, event.result)
                  } catch {
                    case e: Exception =>
                      // TODO: Perhaps we want to mark the resultStage as failed?
                      job.listener.jobFailed(new SparkDriverExecutionException(e))
                  }
                }
              case None =>
                logInfo("Ignoring result from " + rt + " because its job has finished")
            }

          case smt: ShuffleMapTask =>
            val shuffleStage = stage.asInstanceOf[ShuffleMapStage]
            updateAccumulators(event)
            val status = event.result.asInstanceOf[MapStatus]
            val execId = status.location.executorId
            logDebug("ShuffleMapTask finished on " + execId)
            if (failedEpoch.contains(execId) && smt.epoch <= failedEpoch(execId)) {
              logInfo(s"Ignoring possibly bogus $smt completion from executor $execId")
            } else {
              shuffleStage.addOutputLoc(smt.partitionId, status)
            }

            if (runningStages.contains(shuffleStage) && shuffleStage.pendingTasks.isEmpty) {
              markStageAsFinished(shuffleStage)
              logInfo("looking for newly runnable stages")
              logInfo("running: " + runningStages)
              logInfo("waiting: " + waitingStages)
              logInfo("failed: " + failedStages)

              // We supply true to increment the epoch number here in case this is a
              // recomputation of the map outputs. In that case, some nodes may have cached
              // locations with holes (from when we detected the error) and will need the
              // epoch incremented to refetch them.
              // TODO: Only increment the epoch number if this is not the first time
              //       we registered these map outputs.
              mapOutputTracker.registerMapOutputs(
                shuffleStage.shuffleDep.shuffleId,
                shuffleStage.outputLocs.map(list => if (list.isEmpty) null else list.head).toArray,
                changeEpoch = true)

              clearCacheLocs()
              if (shuffleStage.outputLocs.contains(Nil)) {
                // Some tasks had failed; let's resubmit this shuffleStage
                // TODO: Lower-level scheduler should also deal with this
                logInfo("Resubmitting " + shuffleStage + " (" + shuffleStage.name +
                  ") because some of its tasks had failed: " +
                  shuffleStage.outputLocs.zipWithIndex.filter(_._1.isEmpty)
                      .map(_._2).mkString(", "))
                submitStage(shuffleStage)
              } else {
                val newlyRunnable = new ArrayBuffer[Stage]
                for (shuffleStage <- waitingStages) {
                  logInfo("Missing parents for " + shuffleStage + ": " +
                    getMissingParentStages(shuffleStage))
                }
                for (shuffleStage <- waitingStages if getMissingParentStages(shuffleStage).isEmpty)
                {
                  newlyRunnable += shuffleStage
                }
                waitingStages --= newlyRunnable
                runningStages ++= newlyRunnable
                for {
                  shuffleStage <- newlyRunnable.sortBy(_.id)
                  jobId <- activeJobForStage(shuffleStage)
                } {
                  logInfo("Submitting " + shuffleStage + " (" +
                    shuffleStage.rdd + "), which is now runnable")
                  submitMissingTasks(shuffleStage, jobId)
                }
              }
            }
          }

      case Resubmitted =>
        logInfo("Resubmitted " + task + ", so marking it as still running")
        stage.pendingTasks += task

      case FetchFailed(bmAddress, shuffleId, mapId, reduceId, failureMessage) =>
        val failedStage = stageIdToStage(task.stageId)
        val mapStage = shuffleToMapStage(shuffleId)

        if (failedStage.latestInfo.attemptId != task.stageAttemptId) {
          logInfo(s"Ignoring fetch failure from $task as it's from $failedStage attempt" +
            s" ${task.stageAttemptId} and there is a more recent attempt for that stage " +
            s"(attempt ID ${failedStage.latestInfo.attemptId}) running")
        } else {

<<<<<<< HEAD
        if (disallowStageRetryForTest) {
          abortStage(failedStage, "Fetch failure will not retry stage due to testing config")
        } else if (failedStage.failAndShouldAbort()) {
          abortStage(failedStage, s"Fetch failure - aborting stage. Stage ${failedStage.name} " +
            s"has failed the maximum allowable number of times: ${Stage.MAX_STAGE_FAILURES}. " +
            s"Failure reason: ${failureMessage}")
        } else if (failedStages.isEmpty) {
          // Don't schedule an event to resubmit failed stages if failed isn't empty, because
          // in that case the event will already have been scheduled.
          // TODO: Cancel running tasks in the stage
          logInfo(s"Resubmitting $mapStage (${mapStage.name}) and " +
            s"$failedStage (${failedStage.name}) due to fetch failure")
          messageScheduler.schedule(new Runnable {
            override def run(): Unit = eventProcessLoop.post(ResubmitFailedStages)
          }, DAGScheduler.RESUBMIT_TIMEOUT, TimeUnit.MILLISECONDS)
        }
        failedStages += failedStage
        failedStages += mapStage
        // Mark the map whose fetch failed as broken in the map stage
        if (mapId != -1) {
          mapStage.removeOutputLoc(mapId, bmAddress)
          mapOutputTracker.unregisterMapOutput(shuffleId, mapId, bmAddress)
        }
=======
          // It is likely that we receive multiple FetchFailed for a single stage (because we have
          // multiple tasks running concurrently on different executors). In that case, it is
          // possible the fetch failure has already been handled by the scheduler.
          if (runningStages.contains(failedStage)) {
            logInfo(s"Marking $failedStage (${failedStage.name}) as failed " +
              s"due to a fetch failure from $mapStage (${mapStage.name})")
            markStageAsFinished(failedStage, Some(failureMessage))
          } else {
            logDebug(s"Received fetch failure from $task, but its from $failedStage which is no " +
              s"longer running")
          }

          if (disallowStageRetryForTest) {
            abortStage(failedStage, "Fetch failure will not retry stage due to testing config")
          } else if (failedStages.isEmpty) {
            // Don't schedule an event to resubmit failed stages if failed isn't empty, because
            // in that case the event will already have been scheduled.
            // TODO: Cancel running tasks in the stage
            logInfo(s"Resubmitting $mapStage (${mapStage.name}) and " +
              s"$failedStage (${failedStage.name}) due to fetch failure")
            messageScheduler.schedule(new Runnable {
              override def run(): Unit = eventProcessLoop.post(ResubmitFailedStages)
            }, DAGScheduler.RESUBMIT_TIMEOUT, TimeUnit.MILLISECONDS)
          }
          failedStages += failedStage
          failedStages += mapStage
          // Mark the map whose fetch failed as broken in the map stage
          if (mapId != -1) {
            mapStage.removeOutputLoc(mapId, bmAddress)
            mapOutputTracker.unregisterMapOutput(shuffleId, mapId, bmAddress)
          }
>>>>>>> 662d60db

          // TODO: mark the executor as failed only if there were lots of fetch failures on it
          if (bmAddress != null) {
            handleExecutorLost(bmAddress.executorId, fetchFailed = true, Some(task.epoch))
          }
        }

      case commitDenied: TaskCommitDenied =>
        // Do nothing here, left up to the TaskScheduler to decide how to handle denied commits

      case ExceptionFailure(className, description, stackTrace, fullStackTrace, metrics) =>
        // Do nothing here, left up to the TaskScheduler to decide how to handle user failures

      case TaskResultLost =>
        // Do nothing here; the TaskScheduler handles these failures and resubmits the task.

      case other =>
        // Unrecognized failure - also do nothing. If the task fails repeatedly, the TaskScheduler
        // will abort the job.
    }
    submitWaitingStages()
  }

  /**
   * Responds to an executor being lost. This is called inside the event loop, so it assumes it can
   * modify the scheduler's internal state. Use executorLost() to post a loss event from outside.
   *
   * We will also assume that we've lost all shuffle blocks associated with the executor if the
   * executor serves its own blocks (i.e., we're not using external shuffle) OR a FetchFailed
   * occurred, in which case we presume all shuffle data related to this executor to be lost.
   *
   * Optionally the epoch during which the failure was caught can be passed to avoid allowing
   * stray fetch failures from possibly retriggering the detection of a node as lost.
   */
  private[scheduler] def handleExecutorLost(
      execId: String,
      fetchFailed: Boolean,
      maybeEpoch: Option[Long] = None) {
    val currentEpoch = maybeEpoch.getOrElse(mapOutputTracker.getEpoch)
    if (!failedEpoch.contains(execId) || failedEpoch(execId) < currentEpoch) {
      failedEpoch(execId) = currentEpoch
      logInfo("Executor lost: %s (epoch %d)".format(execId, currentEpoch))
      blockManagerMaster.removeExecutor(execId)

      if (!env.blockManager.externalShuffleServiceEnabled || fetchFailed) {
        // TODO: This will be really slow if we keep accumulating shuffle map stages
        for ((shuffleId, stage) <- shuffleToMapStage) {
          stage.removeOutputsOnExecutor(execId)
          val locs = stage.outputLocs.map(list => if (list.isEmpty) null else list.head).toArray
          mapOutputTracker.registerMapOutputs(shuffleId, locs, changeEpoch = true)
        }
        if (shuffleToMapStage.isEmpty) {
          mapOutputTracker.incrementEpoch()
        }
        clearCacheLocs()
      }
    } else {
      logDebug("Additional executor lost message for " + execId +
               "(epoch " + currentEpoch + ")")
    }
    submitWaitingStages()
  }

  private[scheduler] def handleExecutorAdded(execId: String, host: String) {
    // remove from failedEpoch(execId) ?
    if (failedEpoch.contains(execId)) {
      logInfo("Host added was in lost list earlier: " + host)
      failedEpoch -= execId
    }
    submitWaitingStages()
  }

  private[scheduler] def handleStageCancellation(stageId: Int) {
    stageIdToStage.get(stageId) match {
      case Some(stage) =>
        val jobsThatUseStage: Array[Int] = stage.jobIds.toArray
        jobsThatUseStage.foreach { jobId =>
          handleJobCancellation(jobId, s"because Stage $stageId was cancelled")
        }
      case None =>
        logInfo("No active jobs to kill for Stage " + stageId)
    }
    submitWaitingStages()
  }

  private[scheduler] def handleJobCancellation(jobId: Int, reason: String = "") {
    if (!jobIdToStageIds.contains(jobId)) {
      logDebug("Trying to cancel unregistered job " + jobId)
    } else {
      failJobAndIndependentStages(
        jobIdToActiveJob(jobId), "Job %d cancelled %s".format(jobId, reason))
    }
    submitWaitingStages()
  }

  /**
   * Marks a stage as finished and removes it from the list of running stages.
   */
  private def markStageAsFinished(stage: Stage, errorMessage: Option[String] = None): Unit = {
    val serviceTime = stage.latestInfo.submissionTime match {
      case Some(t) => "%.03f".format((clock.getTimeMillis() - t) / 1000.0)
      case _ => "Unknown"
    }
    if (errorMessage.isEmpty) {
      logInfo("%s (%s) finished in %s s".format(stage, stage.name, serviceTime))
      stage.latestInfo.completionTime = Some(clock.getTimeMillis())

      // Clear failure count for this stage, now that it's succeeded. 
      // We only limit consecutive failures of stage attempts,so that if a stage is 
      // re-used many times in a long-running job, unrelated failures that are spaced out in time 
      // don't eventually cause the stage to be aborted."
      stage.clearFailures()
    } else {
      stage.latestInfo.stageFailed(errorMessage.get)
      logInfo("%s (%s) failed in %s s".format(stage, stage.name, serviceTime))
    }
    
    outputCommitCoordinator.stageEnd(stage.id)
    listenerBus.post(SparkListenerStageCompleted(stage.latestInfo))
    runningStages -= stage
  }

  /**
   * Aborts all jobs depending on a particular Stage. This is called in response to a task set
   * being canceled by the TaskScheduler. Use taskSetFailed() to inject this event from outside.
   */
  private[scheduler] def abortStage(failedStage: Stage, reason: String) {
    if (!stageIdToStage.contains(failedStage.id)) {
      // Skip all the actions if the stage has been removed.
      return
    }
    val dependentJobs: Seq[ActiveJob] =
      activeJobs.filter(job => stageDependsOn(job.finalStage, failedStage)).toSeq
    failedStage.latestInfo.completionTime = Some(clock.getTimeMillis())
    for (job <- dependentJobs) {
      failJobAndIndependentStages(job, s"Job aborted due to stage failure: $reason")
    }
    if (dependentJobs.isEmpty) {
      logInfo("Ignoring failure of " + failedStage + " because all jobs depending on it are done")
    }
  }

  /** Fails a job and all stages that are only used by that job, and cleans up relevant state. */
  private def failJobAndIndependentStages(job: ActiveJob, failureReason: String) {
    val error = new SparkException(failureReason)
    var ableToCancelStages = true

    val shouldInterruptThread =
      if (job.properties == null) false
      else job.properties.getProperty(SparkContext.SPARK_JOB_INTERRUPT_ON_CANCEL, "false").toBoolean

    // Cancel all independent, running stages.
    val stages = jobIdToStageIds(job.jobId)
    if (stages.isEmpty) {
      logError("No stages registered for job " + job.jobId)
    }
    stages.foreach { stageId =>
      val jobsForStage: Option[HashSet[Int]] = stageIdToStage.get(stageId).map(_.jobIds)
      if (jobsForStage.isEmpty || !jobsForStage.get.contains(job.jobId)) {
        logError(
          "Job %d not registered for stage %d even though that stage was registered for the job"
            .format(job.jobId, stageId))
      } else if (jobsForStage.get.size == 1) {
        if (!stageIdToStage.contains(stageId)) {
          logError(s"Missing Stage for stage with id $stageId")
        } else {
          // This is the only job that uses this stage, so fail the stage if it is running.
          val stage = stageIdToStage(stageId)
          if (runningStages.contains(stage)) {
            try { // cancelTasks will fail if a SchedulerBackend does not implement killTask
              taskScheduler.cancelTasks(stageId, shouldInterruptThread)
              markStageAsFinished(stage, Some(failureReason))
            } catch {
              case e: UnsupportedOperationException =>
                logInfo(s"Could not cancel tasks for stage $stageId", e)
              ableToCancelStages = false
            }
          }
        }
      }
    }

    if (ableToCancelStages) {
      job.listener.jobFailed(error)
      cleanupStateForJobAndIndependentStages(job)
      listenerBus.post(SparkListenerJobEnd(job.jobId, clock.getTimeMillis(), JobFailed(error)))
    }
  }

  /** Return true if one of stage's ancestors is target. */
  private def stageDependsOn(stage: Stage, target: Stage): Boolean = {
    if (stage == target) {
      return true
    }
    val visitedRdds = new HashSet[RDD[_]]
    // We are manually maintaining a stack here to prevent StackOverflowError
    // caused by recursively visiting
    val waitingForVisit = new Stack[RDD[_]]
    def visit(rdd: RDD[_]) {
      if (!visitedRdds(rdd)) {
        visitedRdds += rdd
        for (dep <- rdd.dependencies) {
          dep match {
            case shufDep: ShuffleDependency[_, _, _] =>
              val mapStage = getShuffleMapStage(shufDep, stage.firstJobId)
              if (!mapStage.isAvailable) {
                waitingForVisit.push(mapStage.rdd)
              }  // Otherwise there's no need to follow the dependency back
            case narrowDep: NarrowDependency[_] =>
              waitingForVisit.push(narrowDep.rdd)
          }
        }
      }
    }
    waitingForVisit.push(stage.rdd)
    while (waitingForVisit.nonEmpty) {
      visit(waitingForVisit.pop())
    }
    visitedRdds.contains(target.rdd)
  }

  /**
   * Gets the locality information associated with a partition of a particular RDD.
   *
   * This method is thread-safe and is called from both DAGScheduler and SparkContext.
   *
   * @param rdd whose partitions are to be looked at
   * @param partition to lookup locality information for
   * @return list of machines that are preferred by the partition
   */
  private[spark]
  def getPreferredLocs(rdd: RDD[_], partition: Int): Seq[TaskLocation] = {
    getPreferredLocsInternal(rdd, partition, new HashSet)
  }

  /**
   * Recursive implementation for getPreferredLocs.
   *
   * This method is thread-safe because it only accesses DAGScheduler state through thread-safe
   * methods (getCacheLocs()); please be careful when modifying this method, because any new
   * DAGScheduler state accessed by it may require additional synchronization.
   */
  private def getPreferredLocsInternal(
      rdd: RDD[_],
      partition: Int,
      visited: HashSet[(RDD[_], Int)]): Seq[TaskLocation] = {
    // If the partition has already been visited, no need to re-visit.
    // This avoids exponential path exploration.  SPARK-695
    if (!visited.add((rdd, partition))) {
      // Nil has already been returned for previously visited partitions.
      return Nil
    }
    // If the partition is cached, return the cache locations
    val cached = getCacheLocs(rdd)(partition)
    if (cached.nonEmpty) {
      return cached
    }
    // If the RDD has some placement preferences (as is the case for input RDDs), get those
    val rddPrefs = rdd.preferredLocations(rdd.partitions(partition)).toList
    if (rddPrefs.nonEmpty) {
      return rddPrefs.map(TaskLocation(_))
    }

    rdd.dependencies.foreach {
      case n: NarrowDependency[_] =>
        // If the RDD has narrow dependencies, pick the first partition of the first narrow dep
        // that has any placement preferences. Ideally we would choose based on transfer sizes,
        // but this will do for now.
        for (inPart <- n.getParents(partition)) {
          val locs = getPreferredLocsInternal(n.rdd, inPart, visited)
          if (locs != Nil) {
            return locs
          }
        }
      case s: ShuffleDependency[_, _, _] =>
        // For shuffle dependencies, pick locations which have at least REDUCER_PREF_LOCS_FRACTION
        // of data as preferred locations
        if (shuffleLocalityEnabled &&
            rdd.partitions.size < SHUFFLE_PREF_REDUCE_THRESHOLD &&
            s.rdd.partitions.size < SHUFFLE_PREF_MAP_THRESHOLD) {
          // Get the preferred map output locations for this reducer
          val topLocsForReducer = mapOutputTracker.getLocationsWithLargestOutputs(s.shuffleId,
            partition, rdd.partitions.size, REDUCER_PREF_LOCS_FRACTION)
          if (topLocsForReducer.nonEmpty) {
            return topLocsForReducer.get.map(loc => TaskLocation(loc.host, loc.executorId))
          }
        }

      case _ =>
    }
    Nil
  }

  def stop() {
    logInfo("Stopping DAGScheduler")
    messageScheduler.shutdownNow()
    eventProcessLoop.stop()
    taskScheduler.stop()
  }

  // Start the event thread and register the metrics source at the end of the constructor
  env.metricsSystem.registerSource(metricsSource)
  eventProcessLoop.start()
}

private[scheduler] class DAGSchedulerEventProcessLoop(dagScheduler: DAGScheduler)
  extends EventLoop[DAGSchedulerEvent]("dag-scheduler-event-loop") with Logging {

  private[this] val timer = dagScheduler.metricsSource.messageProcessingTimer

  /**
   * The main event loop of the DAG scheduler.
   */
  override def onReceive(event: DAGSchedulerEvent): Unit = {
    val timerContext = timer.time()
    try {
      doOnReceive(event)
    } finally {
      timerContext.stop()
    }
  }

  private def doOnReceive(event: DAGSchedulerEvent): Unit = event match {
    case JobSubmitted(jobId, rdd, func, partitions, callSite, listener, properties) =>
      dagScheduler.handleJobSubmitted(jobId, rdd, func, partitions, callSite, listener, properties)

    case StageCancelled(stageId) =>
      dagScheduler.handleStageCancellation(stageId)

    case JobCancelled(jobId) =>
      dagScheduler.handleJobCancellation(jobId)

    case JobGroupCancelled(groupId) =>
      dagScheduler.handleJobGroupCancelled(groupId)

    case AllJobsCancelled =>
      dagScheduler.doCancelAllJobs()

    case ExecutorAdded(execId, host) =>
      dagScheduler.handleExecutorAdded(execId, host)

    case ExecutorLost(execId) =>
      dagScheduler.handleExecutorLost(execId, fetchFailed = false)

    case BeginEvent(task, taskInfo) =>
      dagScheduler.handleBeginEvent(task, taskInfo)

    case GettingResultEvent(taskInfo) =>
      dagScheduler.handleGetTaskResult(taskInfo)

    case completion @ CompletionEvent(task, reason, _, _, taskInfo, taskMetrics) =>
      dagScheduler.handleTaskCompletion(completion)

    case TaskSetFailed(taskSet, reason) =>
      dagScheduler.handleTaskSetFailed(taskSet, reason)

    case ResubmitFailedStages =>
      dagScheduler.resubmitFailedStages()
  }

  override def onError(e: Throwable): Unit = {
    logError("DAGSchedulerEventProcessLoop failed; shutting down SparkContext", e)
    try {
      dagScheduler.doCancelAllJobs()
    } catch {
      case t: Throwable => logError("DAGScheduler failed to cancel all jobs.", t)
    }
    dagScheduler.sc.stop()
  }

  override def onStop(): Unit = {
    // Cancel any active jobs in postStop hook
    dagScheduler.cleanUpAfterSchedulerStop()
  }
}

private[spark] object DAGScheduler {
  // The time, in millis, to wait for fetch failure events to stop coming in after one is detected;
  // this is a simplistic way to avoid resubmitting tasks in the non-fetchable map stage one by one
  // as more failure events come in
  val RESUBMIT_TIMEOUT = 200
}<|MERGE_RESOLUTION|>--- conflicted
+++ resolved
@@ -1052,32 +1052,6 @@
             s" ${task.stageAttemptId} and there is a more recent attempt for that stage " +
             s"(attempt ID ${failedStage.latestInfo.attemptId}) running")
         } else {
-
-<<<<<<< HEAD
-        if (disallowStageRetryForTest) {
-          abortStage(failedStage, "Fetch failure will not retry stage due to testing config")
-        } else if (failedStage.failAndShouldAbort()) {
-          abortStage(failedStage, s"Fetch failure - aborting stage. Stage ${failedStage.name} " +
-            s"has failed the maximum allowable number of times: ${Stage.MAX_STAGE_FAILURES}. " +
-            s"Failure reason: ${failureMessage}")
-        } else if (failedStages.isEmpty) {
-          // Don't schedule an event to resubmit failed stages if failed isn't empty, because
-          // in that case the event will already have been scheduled.
-          // TODO: Cancel running tasks in the stage
-          logInfo(s"Resubmitting $mapStage (${mapStage.name}) and " +
-            s"$failedStage (${failedStage.name}) due to fetch failure")
-          messageScheduler.schedule(new Runnable {
-            override def run(): Unit = eventProcessLoop.post(ResubmitFailedStages)
-          }, DAGScheduler.RESUBMIT_TIMEOUT, TimeUnit.MILLISECONDS)
-        }
-        failedStages += failedStage
-        failedStages += mapStage
-        // Mark the map whose fetch failed as broken in the map stage
-        if (mapId != -1) {
-          mapStage.removeOutputLoc(mapId, bmAddress)
-          mapOutputTracker.unregisterMapOutput(shuffleId, mapId, bmAddress)
-        }
-=======
           // It is likely that we receive multiple FetchFailed for a single stage (because we have
           // multiple tasks running concurrently on different executors). In that case, it is
           // possible the fetch failure has already been handled by the scheduler.
@@ -1092,6 +1066,10 @@
 
           if (disallowStageRetryForTest) {
             abortStage(failedStage, "Fetch failure will not retry stage due to testing config")
+          } else if (failedStage.failAndShouldAbort()) {
+            abortStage(failedStage, s"Stage ${failedStage.name} " +
+              s"has failed the maximum allowable number of times: ${Stage.MAX_STAGE_FAILURES}. " +
+              s"Most recent failure reason: ${failureMessage}")
           } else if (failedStages.isEmpty) {
             // Don't schedule an event to resubmit failed stages if failed isn't empty, because
             // in that case the event will already have been scheduled.
@@ -1109,7 +1087,6 @@
             mapStage.removeOutputLoc(mapId, bmAddress)
             mapOutputTracker.unregisterMapOutput(shuffleId, mapId, bmAddress)
           }
->>>>>>> 662d60db
 
           // TODO: mark the executor as failed only if there were lots of fetch failures on it
           if (bmAddress != null) {
