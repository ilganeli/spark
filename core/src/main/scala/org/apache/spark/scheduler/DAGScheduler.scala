/*
 * Licensed to the Apache Software Foundation (ASF) under one or more
 * contributor license agreements.  See the NOTICE file distributed with
 * this work for additional information regarding copyright ownership.
 * The ASF licenses this file to You under the Apache License, Version 2.0
 * (the "License"); you may not use this file except in compliance with
 * the License.  You may obtain a copy of the License at
 *
 *    http://www.apache.org/licenses/LICENSE-2.0
 *
 * Unless required by applicable law or agreed to in writing, software
 * distributed under the License is distributed on an "AS IS" BASIS,
 * WITHOUT WARRANTIES OR CONDITIONS OF ANY KIND, either express or implied.
 * See the License for the specific language governing permissions and
 * limitations under the License.
 */

package org.apache.spark.scheduler

import java.io.NotSerializableException
import java.util.Properties
import java.util.concurrent.TimeUnit
import java.util.concurrent.atomic.AtomicInteger

import scala.collection.Map
import scala.collection.mutable.{ArrayBuffer, HashMap, HashSet, Stack}
import scala.concurrent.duration._
import scala.language.existentials
import scala.language.postfixOps
import scala.util.control.NonFatal

import org.apache.commons.lang3.SerializationUtils

import org.apache.spark._
import org.apache.spark.broadcast.Broadcast
import org.apache.spark.executor.TaskMetrics
import org.apache.spark.partial.{ApproximateActionListener, ApproximateEvaluator, PartialResult}
import org.apache.spark.rdd.RDD
import org.apache.spark.rpc.RpcTimeout
import org.apache.spark.storage._
import org.apache.spark.util._
import org.apache.spark.storage.BlockManagerMessages.BlockManagerHeartbeat

/**
 * The high-level scheduling layer that implements stage-oriented scheduling. It computes a DAG of
 * stages for each job, keeps track of which RDDs and stage outputs are materialized, and finds a
 * minimal schedule to run the job. It then submits stages as TaskSets to an underlying
 * TaskScheduler implementation that runs them on the cluster.
 *
 * In addition to coming up with a DAG of stages, this class also determines the preferred
 * locations to run each task on, based on the current cache status, and passes these to the
 * low-level TaskScheduler. Furthermore, it handles failures due to shuffle output files being
 * lost, in which case old stages may need to be resubmitted. Failures *within* a stage that are
 * not caused by shuffle file loss are handled by the TaskScheduler, which will retry each task
 * a small number of times before cancelling the whole stage.
 *
 * Here's a checklist to use when making or reviewing changes to this class:
 *
 *  - When adding a new data structure, update `DAGSchedulerSuite.assertDataStructuresEmpty` to
 *    include the new structure. This will help to catch memory leaks.
 */
private[spark]
class DAGScheduler(
    private[scheduler] val sc: SparkContext,
    private[scheduler] val taskScheduler: TaskScheduler,
    listenerBus: LiveListenerBus,
    mapOutputTracker: MapOutputTrackerMaster,
    blockManagerMaster: BlockManagerMaster,
    env: SparkEnv,
    clock: Clock = new SystemClock())
  extends Logging {

  def this(sc: SparkContext, taskScheduler: TaskScheduler) = {
    this(
      sc,
      taskScheduler,
      sc.listenerBus,
      sc.env.mapOutputTracker.asInstanceOf[MapOutputTrackerMaster],
      sc.env.blockManager.master,
      sc.env)
  }

  def this(sc: SparkContext) = this(sc, sc.taskScheduler)

  private[scheduler] val metricsSource: DAGSchedulerSource = new DAGSchedulerSource(this)

  private[scheduler] val nextJobId = new AtomicInteger(0)
  private[scheduler] def numTotalJobs: Int = nextJobId.get()
  private val nextStageId = new AtomicInteger(0)

  private[scheduler] val jobIdToStageIds = new HashMap[Int, HashSet[Int]]
  private[scheduler] val stageIdToStage = new HashMap[Int, Stage]
  private[scheduler] val shuffleToMapStage = new HashMap[Int, ShuffleMapStage]
  private[scheduler] val jobIdToActiveJob = new HashMap[Int, ActiveJob]

  // Stages we need to run whose parents aren't done
  private[scheduler] val waitingStages = new HashSet[Stage]

  // Stages we are running right now
  private[scheduler] val runningStages = new HashSet[Stage]

  // Stages that must be resubmitted due to fetch failures
  private[scheduler] val failedStages = new HashSet[Stage]

  private[scheduler] val activeJobs = new HashSet[ActiveJob]

  /**
   * Contains the locations that each RDD's partitions are cached on.  This map's keys are RDD ids
   * and its values are arrays indexed by partition numbers. Each array value is the set of
   * locations where that RDD partition is cached.
   *
   * All accesses to this map should be guarded by synchronizing on it (see SPARK-4454).
   */
  private val cacheLocs = new HashMap[Int, IndexedSeq[Seq[TaskLocation]]]

  // For tracking failed nodes, we use the MapOutputTracker's epoch number, which is sent with
  // every task. When we detect a node failing, we note the current epoch number and failed
  // executor, increment it for new tasks, and use this to ignore stray ShuffleMapTask results.
  //
  // TODO: Garbage collect information about failure epochs when we know there are no more
  //       stray messages to detect.
  private val failedEpoch = new HashMap[String, Long]

  private [scheduler] val outputCommitCoordinator = env.outputCommitCoordinator

  // A closure serializer that we reuse.
  // This is only safe because DAGScheduler runs in a single thread.
  private val closureSerializer = SparkEnv.get.closureSerializer.newInstance()

  /** If enabled, FetchFailed will not cause stage retry, in order to surface the problem. */
  private val disallowStageRetryForTest = sc.getConf.getBoolean("spark.test.noStageRetry", false)

  private val messageScheduler =
    ThreadUtils.newDaemonSingleThreadScheduledExecutor("dag-scheduler-message")

  private[scheduler] val eventProcessLoop = new DAGSchedulerEventProcessLoop(this)
  taskScheduler.setDAGScheduler(this)

  // Flag to control if reduce tasks are assigned preferred locations
  private val shuffleLocalityEnabled =
    sc.getConf.getBoolean("spark.shuffle.reduceLocality.enabled", true)
  // Number of map, reduce tasks above which we do not assign preferred locations
  // based on map output sizes. We limit the size of jobs for which assign preferred locations
  // as computing the top locations by size becomes expensive.
  private[this] val SHUFFLE_PREF_MAP_THRESHOLD = 1000
  // NOTE: This should be less than 2000 as we use HighlyCompressedMapStatus beyond that
  private[this] val SHUFFLE_PREF_REDUCE_THRESHOLD = 1000

  // Fraction of total map output that must be at a location for it to considered as a preferred
  // location for a reduce task.
  // Making this larger will focus on fewer locations where most data can be read locally, but
  // may lead to more delay in scheduling if those locations are busy.
  private[scheduler] val REDUCER_PREF_LOCS_FRACTION = 0.2

  // Called by TaskScheduler to report task's starting.
  def taskStarted(task: Task[_], taskInfo: TaskInfo) {
    eventProcessLoop.post(BeginEvent(task, taskInfo))
  }

  // Called to report that a task has completed and results are being fetched remotely.
  def taskGettingResult(taskInfo: TaskInfo) {
    eventProcessLoop.post(GettingResultEvent(taskInfo))
  }

  // Called by TaskScheduler to report task completions or failures.
  def taskEnded(
      task: Task[_],
      reason: TaskEndReason,
      result: Any,
      accumUpdates: Map[Long, Any],
      taskInfo: TaskInfo,
      taskMetrics: TaskMetrics): Unit = {
    eventProcessLoop.post(
      CompletionEvent(task, reason, result, accumUpdates, taskInfo, taskMetrics))
  }

  /**
   * Update metrics for in-progress tasks and let the master know that the BlockManager is still
   * alive. Return true if the driver knows about the given block manager. Otherwise, return false,
   * indicating that the block manager should re-register.
   */
  def executorHeartbeatReceived(
      execId: String,
      taskMetrics: Array[(Long, Int, Int, TaskMetrics)], // (taskId, stageId, stateAttempt, metrics)
      blockManagerId: BlockManagerId): Boolean = {
    listenerBus.post(SparkListenerExecutorMetricsUpdate(execId, taskMetrics))
    blockManagerMaster.driverEndpoint.askWithRetry[Boolean](
      BlockManagerHeartbeat(blockManagerId), new RpcTimeout(600 seconds, "BlockManagerHeartbeat"))
  }

  // Called by TaskScheduler when an executor fails.
  def executorLost(execId: String): Unit = {
    eventProcessLoop.post(ExecutorLost(execId))
  }

  // Called by TaskScheduler when a host is added
  def executorAdded(execId: String, host: String): Unit = {
    eventProcessLoop.post(ExecutorAdded(execId, host))
  }

  // Called by TaskScheduler to cancel an entire TaskSet due to either repeated failures or
  // cancellation of the job itself.
  def taskSetFailed(taskSet: TaskSet, reason: String, exception: Option[Throwable]): Unit = {
    eventProcessLoop.post(TaskSetFailed(taskSet, reason, exception))
  }

  private[scheduler]
  def getCacheLocs(rdd: RDD[_]): IndexedSeq[Seq[TaskLocation]] = cacheLocs.synchronized {
    // Note: this doesn't use `getOrElse()` because this method is called O(num tasks) times
    if (!cacheLocs.contains(rdd.id)) {
      // Note: if the storage level is NONE, we don't need to get locations from block manager.
      val locs: IndexedSeq[Seq[TaskLocation]] = if (rdd.getStorageLevel == StorageLevel.NONE) {
        IndexedSeq.fill(rdd.partitions.length)(Nil)
      } else {
        val blockIds =
          rdd.partitions.indices.map(index => RDDBlockId(rdd.id, index)).toArray[BlockId]
        blockManagerMaster.getLocations(blockIds).map { bms =>
          bms.map(bm => TaskLocation(bm.host, bm.executorId))
        }
      }
      cacheLocs(rdd.id) = locs
    }
    cacheLocs(rdd.id)
  }

  private def clearCacheLocs(): Unit = cacheLocs.synchronized {
    cacheLocs.clear()
  }

  /**
   * Get or create a shuffle map stage for the given shuffle dependency's map side.
   */
  private def getShuffleMapStage(
      shuffleDep: ShuffleDependency[_, _, _],
      firstJobId: Int): ShuffleMapStage = {
    shuffleToMapStage.get(shuffleDep.shuffleId) match {
      case Some(stage) => stage
      case None =>
        // We are going to register ancestor shuffle dependencies
        registerShuffleDependencies(shuffleDep, firstJobId)
        // Then register current shuffleDep
        val stage = newOrUsedShuffleStage(shuffleDep, firstJobId)
        shuffleToMapStage(shuffleDep.shuffleId) = stage

        stage
    }
  }

  /**
   * Helper function to eliminate some code re-use when creating new stages.
   */
  private def getParentStagesAndId(rdd: RDD[_], firstJobId: Int): (List[Stage], Int) = {
    val parentStages = getParentStages(rdd, firstJobId)
    val id = nextStageId.getAndIncrement()
    (parentStages, id)
  }

  /**
   * Create a ShuffleMapStage as part of the (re)-creation of a shuffle map stage in
   * newOrUsedShuffleStage.  The stage will be associated with the provided firstJobId.
   * Production of shuffle map stages should always use newOrUsedShuffleStage, not
   * newShuffleMapStage directly.
   */
  private def newShuffleMapStage(
      rdd: RDD[_],
      numTasks: Int,
      shuffleDep: ShuffleDependency[_, _, _],
      firstJobId: Int,
      callSite: CallSite): ShuffleMapStage = {
    val (parentStages: List[Stage], id: Int) = getParentStagesAndId(rdd, firstJobId)
    val stage: ShuffleMapStage = new ShuffleMapStage(id, rdd, numTasks, parentStages,
      firstJobId, callSite, shuffleDep)

    stageIdToStage(id) = stage
    updateJobIdStageIdMaps(firstJobId, stage)
    stage
  }

  /**
   * Create a ResultStage associated with the provided jobId.
   */
  private def newResultStage(
      rdd: RDD[_],
      numTasks: Int,
      jobId: Int,
      callSite: CallSite): ResultStage = {
    val (parentStages: List[Stage], id: Int) = getParentStagesAndId(rdd, jobId)
    val stage: ResultStage = new ResultStage(id, rdd, numTasks, parentStages, jobId, callSite)

    stageIdToStage(id) = stage
    updateJobIdStageIdMaps(jobId, stage)
    stage
  }

  /**
   * Create a shuffle map Stage for the given RDD.  The stage will also be associated with the
   * provided firstJobId.  If a stage for the shuffleId existed previously so that the shuffleId is
   * present in the MapOutputTracker, then the number and location of available outputs are
   * recovered from the MapOutputTracker
   */
  private def newOrUsedShuffleStage(
      shuffleDep: ShuffleDependency[_, _, _],
      firstJobId: Int): ShuffleMapStage = {
    val rdd = shuffleDep.rdd
    val numTasks = rdd.partitions.length
    val stage = newShuffleMapStage(rdd, numTasks, shuffleDep, firstJobId, rdd.creationSite)
    if (mapOutputTracker.containsShuffle(shuffleDep.shuffleId)) {
      val serLocs = mapOutputTracker.getSerializedMapOutputStatuses(shuffleDep.shuffleId)
      val locs = MapOutputTracker.deserializeMapStatuses(serLocs)
      for (i <- 0 until locs.length) {
        stage.outputLocs(i) = Option(locs(i)).toList // locs(i) will be null if missing
      }
      stage.numAvailableOutputs = locs.count(_ != null)
    } else {
      // Kind of ugly: need to register RDDs with the cache and map output tracker here
      // since we can't do it in the RDD constructor because # of partitions is unknown
      logInfo("Registering RDD " + rdd.id + " (" + rdd.getCreationSite + ")")
      mapOutputTracker.registerShuffle(shuffleDep.shuffleId, rdd.partitions.length)
    }
    stage
  }

  /**
   * Get or create the list of parent stages for a given RDD.  The new Stages will be created with
   * the provided firstJobId.
   */
  private def getParentStages(rdd: RDD[_], firstJobId: Int): List[Stage] = {
    val parents = new HashSet[Stage]
    val visited = new HashSet[RDD[_]]
    // We are manually maintaining a stack here to prevent StackOverflowError
    // caused by recursively visiting
    val waitingForVisit = new Stack[RDD[_]]
    def visit(r: RDD[_]) {
      if (!visited(r)) {
        visited += r
        // Kind of ugly: need to register RDDs with the cache here since
        // we can't do it in its constructor because # of partitions is unknown
        for (dep <- r.dependencies) {
          dep match {
            case shufDep: ShuffleDependency[_, _, _] =>
              parents += getShuffleMapStage(shufDep, firstJobId)
            case _ =>
              waitingForVisit.push(dep.rdd)
          }
        }
      }
    }
    waitingForVisit.push(rdd)
    while (waitingForVisit.nonEmpty) {
      visit(waitingForVisit.pop())
    }
    parents.toList
  }

  /** Find ancestor missing shuffle dependencies and register into shuffleToMapStage */
  private def registerShuffleDependencies(shuffleDep: ShuffleDependency[_, _, _], firstJobId: Int) {
    val parentsWithNoMapStage = getAncestorShuffleDependencies(shuffleDep.rdd)
    while (parentsWithNoMapStage.nonEmpty) {
      val currentShufDep = parentsWithNoMapStage.pop()
      val stage = newOrUsedShuffleStage(currentShufDep, firstJobId)
      shuffleToMapStage(currentShufDep.shuffleId) = stage
    }
  }

  /** Find ancestor shuffle dependencies that are not registered in shuffleToMapStage yet */
  private def getAncestorShuffleDependencies(rdd: RDD[_]): Stack[ShuffleDependency[_, _, _]] = {
    val parents = new Stack[ShuffleDependency[_, _, _]]
    val visited = new HashSet[RDD[_]]
    // We are manually maintaining a stack here to prevent StackOverflowError
    // caused by recursively visiting
    val waitingForVisit = new Stack[RDD[_]]
    def visit(r: RDD[_]) {
      if (!visited(r)) {
        visited += r
        for (dep <- r.dependencies) {
          dep match {
            case shufDep: ShuffleDependency[_, _, _] =>
              if (!shuffleToMapStage.contains(shufDep.shuffleId)) {
                parents.push(shufDep)
              }

              waitingForVisit.push(shufDep.rdd)
            case _ =>
              waitingForVisit.push(dep.rdd)
          }
        }
      }
    }

    waitingForVisit.push(rdd)
    while (waitingForVisit.nonEmpty) {
      visit(waitingForVisit.pop())
    }
    parents
  }

  private def getMissingParentStages(stage: Stage): List[Stage] = {
    val missing = new HashSet[Stage]
    val visited = new HashSet[RDD[_]]
    // We are manually maintaining a stack here to prevent StackOverflowError
    // caused by recursively visiting
    val waitingForVisit = new Stack[RDD[_]]
    def visit(rdd: RDD[_]) {
      if (!visited(rdd)) {
        visited += rdd
        val rddHasUncachedPartitions = getCacheLocs(rdd).contains(Nil)
        if (rddHasUncachedPartitions) {
          for (dep <- rdd.dependencies) {
            dep match {
              case shufDep: ShuffleDependency[_, _, _] =>
                val mapStage = getShuffleMapStage(shufDep, stage.firstJobId)
                if (!mapStage.isAvailable) {
                  missing += mapStage
                }
              case narrowDep: NarrowDependency[_] =>
                waitingForVisit.push(narrowDep.rdd)
            }
          }
        }
      }
    }
    waitingForVisit.push(stage.rdd)
    while (waitingForVisit.nonEmpty) {
      visit(waitingForVisit.pop())
    }
    missing.toList
  }

  /**
   * Registers the given jobId among the jobs that need the given stage and
   * all of that stage's ancestors.
   */
  private def updateJobIdStageIdMaps(jobId: Int, stage: Stage): Unit = {
    def updateJobIdStageIdMapsList(stages: List[Stage]) {
      if (stages.nonEmpty) {
        val s = stages.head
        s.jobIds += jobId
        jobIdToStageIds.getOrElseUpdate(jobId, new HashSet[Int]()) += s.id
        val parents: List[Stage] = getParentStages(s.rdd, jobId)
        val parentsWithoutThisJobId = parents.filter { ! _.jobIds.contains(jobId) }
        updateJobIdStageIdMapsList(parentsWithoutThisJobId ++ stages.tail)
      }
    }
    updateJobIdStageIdMapsList(List(stage))
  }

  /**
   * Removes state for job and any stages that are not needed by any other job.  Does not
   * handle cancelling tasks or notifying the SparkListener about finished jobs/stages/tasks.
   *
   * @param job The job whose state to cleanup.
   */
  private def cleanupStateForJobAndIndependentStages(job: ActiveJob): Unit = {
    val registeredStages = jobIdToStageIds.get(job.jobId)
    if (registeredStages.isEmpty || registeredStages.get.isEmpty) {
      logError("No stages registered for job " + job.jobId)
    } else {
      stageIdToStage.filterKeys(stageId => registeredStages.get.contains(stageId)).foreach {
        case (stageId, stage) =>
          val jobSet = stage.jobIds
          if (!jobSet.contains(job.jobId)) {
            logError(
              "Job %d not registered for stage %d even though that stage was registered for the job"
              .format(job.jobId, stageId))
          } else {
            def removeStage(stageId: Int) {
              // data structures based on Stage
              for (stage <- stageIdToStage.get(stageId)) {
                if (runningStages.contains(stage)) {
                  logDebug("Removing running stage %d".format(stageId))
                  runningStages -= stage
                }
                for ((k, v) <- shuffleToMapStage.find(_._2 == stage)) {
                  shuffleToMapStage.remove(k)
                }
                if (waitingStages.contains(stage)) {
                  logDebug("Removing stage %d from waiting set.".format(stageId))
                  waitingStages -= stage
                }
                if (failedStages.contains(stage)) {
                  logDebug("Removing stage %d from failed set.".format(stageId))
                  failedStages -= stage
                }
              }
              // data structures based on StageId
              stageIdToStage -= stageId
              logDebug("After removal of stage %d, remaining stages = %d"
                .format(stageId, stageIdToStage.size))
            }

            jobSet -= job.jobId
            if (jobSet.isEmpty) { // no other job needs this stage
              removeStage(stageId)
            }
          }
      }
    }
    jobIdToStageIds -= job.jobId
    jobIdToActiveJob -= job.jobId
    activeJobs -= job
    job.finalStage.resultOfJob = None
  }

  /**
   * Submit a job to the job scheduler and get a JobWaiter object back. The JobWaiter object
   * can be used to block until the the job finishes executing or can be used to cancel the job.
   */
  def submitJob[T, U](
      rdd: RDD[T],
      func: (TaskContext, Iterator[T]) => U,
      partitions: Seq[Int],
      callSite: CallSite,
      resultHandler: (Int, U) => Unit,
      properties: Properties): JobWaiter[U] = {
    // Check to make sure we are not launching a task on a partition that does not exist.
    val maxPartitions = rdd.partitions.length
    partitions.find(p => p >= maxPartitions || p < 0).foreach { p =>
      throw new IllegalArgumentException(
        "Attempting to access a non-existent partition: " + p + ". " +
          "Total number of partitions: " + maxPartitions)
    }

    val jobId = nextJobId.getAndIncrement()
    if (partitions.size == 0) {
      return new JobWaiter[U](this, jobId, 0, resultHandler)
    }

    assert(partitions.size > 0)
    val func2 = func.asInstanceOf[(TaskContext, Iterator[_]) => _]
    val waiter = new JobWaiter(this, jobId, partitions.size, resultHandler)
    eventProcessLoop.post(JobSubmitted(
      jobId, rdd, func2, partitions.toArray, callSite, waiter,
      SerializationUtils.clone(properties)))
    waiter
  }

  def runJob[T, U](
      rdd: RDD[T],
      func: (TaskContext, Iterator[T]) => U,
      partitions: Seq[Int],
      callSite: CallSite,
      resultHandler: (Int, U) => Unit,
      properties: Properties): Unit = {
    val start = System.nanoTime
    val waiter = submitJob(rdd, func, partitions, callSite, resultHandler, properties)
    waiter.awaitResult() match {
      case JobSucceeded =>
        logInfo("Job %d finished: %s, took %f s".format
          (waiter.jobId, callSite.shortForm, (System.nanoTime - start) / 1e9))
      case JobFailed(exception: Exception) =>
        logInfo("Job %d failed: %s, took %f s".format
          (waiter.jobId, callSite.shortForm, (System.nanoTime - start) / 1e9))
        // SPARK-8644: Include user stack trace in exceptions coming from DAGScheduler.
        val callerStackTrace = Thread.currentThread().getStackTrace.tail
        exception.setStackTrace(exception.getStackTrace ++ callerStackTrace)
        throw exception
    }
  }

  def runApproximateJob[T, U, R](
      rdd: RDD[T],
      func: (TaskContext, Iterator[T]) => U,
      evaluator: ApproximateEvaluator[U, R],
      callSite: CallSite,
      timeout: Long,
      properties: Properties): PartialResult[R] = {
    val listener = new ApproximateActionListener(rdd, func, evaluator, timeout)
    val func2 = func.asInstanceOf[(TaskContext, Iterator[_]) => _]
    val partitions = (0 until rdd.partitions.length).toArray
    val jobId = nextJobId.getAndIncrement()
    eventProcessLoop.post(JobSubmitted(
      jobId, rdd, func2, partitions, callSite, listener, SerializationUtils.clone(properties)))
    listener.awaitResult()    // Will throw an exception if the job fails
  }

  /**
   * Cancel a job that is running or waiting in the queue.
   */
  def cancelJob(jobId: Int): Unit = {
    logInfo("Asked to cancel job " + jobId)
    eventProcessLoop.post(JobCancelled(jobId))
  }

  def cancelJobGroup(groupId: String): Unit = {
    logInfo("Asked to cancel job group " + groupId)
    eventProcessLoop.post(JobGroupCancelled(groupId))
  }

  /**
   * Cancel all jobs that are running or waiting in the queue.
   */
  def cancelAllJobs(): Unit = {
    eventProcessLoop.post(AllJobsCancelled)
  }

  private[scheduler] def doCancelAllJobs() {
    // Cancel all running jobs.
    runningStages.map(_.firstJobId).foreach(handleJobCancellation(_,
      reason = "as part of cancellation of all jobs"))
    activeJobs.clear() // These should already be empty by this point,
    jobIdToActiveJob.clear() // but just in case we lost track of some jobs...
    submitWaitingStages()
  }

  /**
   * Cancel all jobs associated with a running or scheduled stage.
   */
  def cancelStage(stageId: Int) {
    eventProcessLoop.post(StageCancelled(stageId))
  }

  /**
   * Resubmit any failed stages. Ordinarily called after a small amount of time has passed since
   * the last fetch failure.
   */
  private[scheduler] def resubmitFailedStages() {
    if (failedStages.size > 0) {
      // Failed stages may be removed by job cancellation, so failed might be empty even if
      // the ResubmitFailedStages event has been scheduled.
      logInfo("Resubmitting failed stages")
      clearCacheLocs()
      val failedStagesCopy = failedStages.toArray
      failedStages.clear()
      for (stage <- failedStagesCopy.sortBy(_.firstJobId)) {
        submitStage(stage)
      }
    }
    submitWaitingStages()
  }

  /**
   * Check for waiting or failed stages which are now eligible for resubmission.
   * Ordinarily run on every iteration of the event loop.
   */
  private def submitWaitingStages() {
    // TODO: We might want to run this less often, when we are sure that something has become
    // runnable that wasn't before.
    logTrace("Checking for newly runnable parent stages")
    logTrace("running: " + runningStages)
    logTrace("waiting: " + waitingStages)
    logTrace("failed: " + failedStages)
    val waitingStagesCopy = waitingStages.toArray
    waitingStages.clear()
    for (stage <- waitingStagesCopy.sortBy(_.firstJobId)) {
      submitStage(stage)
    }
  }

  /** Finds the earliest-created active job that needs the stage */
  // TODO: Probably should actually find among the active jobs that need this
  // stage the one with the highest priority (highest-priority pool, earliest created).
  // That should take care of at least part of the priority inversion problem with
  // cross-job dependencies.
  private def activeJobForStage(stage: Stage): Option[Int] = {
    val jobsThatUseStage: Array[Int] = stage.jobIds.toArray.sorted
    jobsThatUseStage.find(jobIdToActiveJob.contains)
  }

  private[scheduler] def handleJobGroupCancelled(groupId: String) {
    // Cancel all jobs belonging to this job group.
    // First finds all active jobs with this group id, and then kill stages for them.
    val activeInGroup = activeJobs.filter { activeJob =>
      Option(activeJob.properties).exists {
        _.getProperty(SparkContext.SPARK_JOB_GROUP_ID) == groupId
      }
    }
    val jobIds = activeInGroup.map(_.jobId)
    jobIds.foreach(handleJobCancellation(_, "part of cancelled job group %s".format(groupId)))
    submitWaitingStages()
  }

  private[scheduler] def handleBeginEvent(task: Task[_], taskInfo: TaskInfo) {
    // Note that there is a chance that this task is launched after the stage is cancelled.
    // In that case, we wouldn't have the stage anymore in stageIdToStage.
    val stageAttemptId = stageIdToStage.get(task.stageId).map(_.latestInfo.attemptId).getOrElse(-1)
    listenerBus.post(SparkListenerTaskStart(task.stageId, stageAttemptId, taskInfo))
    submitWaitingStages()
  }

  private[scheduler] def handleTaskSetFailed(
      taskSet: TaskSet,
      reason: String,
      exception: Option[Throwable]): Unit = {
    stageIdToStage.get(taskSet.stageId).foreach { abortStage(_, reason, exception) }
    submitWaitingStages()
  }

  private[scheduler] def cleanUpAfterSchedulerStop() {
    for (job <- activeJobs) {
      val error = new SparkException("Job cancelled because SparkContext was shut down")
      job.listener.jobFailed(error)
      // Tell the listeners that all of the running stages have ended.  Don't bother
      // cancelling the stages because if the DAG scheduler is stopped, the entire application
      // is in the process of getting stopped.
      val stageFailedMessage = "Stage cancelled because SparkContext was shut down"
      // The `toArray` here is necessary so that we don't iterate over `runningStages` while
      // mutating it.
      runningStages.toArray.foreach { stage =>
        markStageAsFinished(stage, Some(stageFailedMessage))
      }
      listenerBus.post(SparkListenerJobEnd(job.jobId, clock.getTimeMillis(), JobFailed(error)))
    }
  }

  private[scheduler] def handleGetTaskResult(taskInfo: TaskInfo) {
    listenerBus.post(SparkListenerTaskGettingResult(taskInfo))
    submitWaitingStages()
  }

  private[scheduler] def handleJobSubmitted(jobId: Int,
      finalRDD: RDD[_],
      func: (TaskContext, Iterator[_]) => _,
      partitions: Array[Int],
      callSite: CallSite,
      listener: JobListener,
      properties: Properties) {
    var finalStage: ResultStage = null
    try {
      // New stage creation may throw an exception if, for example, jobs are run on a
      // HadoopRDD whose underlying HDFS files have been deleted.
      finalStage = newResultStage(finalRDD, partitions.length, jobId, callSite)
    } catch {
      case e: Exception =>
        logWarning("Creating new stage failed due to exception - job: " + jobId, e)
        listener.jobFailed(e)
        return
    }
    if (finalStage != null) {
      val job = new ActiveJob(jobId, finalStage, func, partitions, callSite, listener, properties)
      clearCacheLocs()
      logInfo("Got job %s (%s) with %d output partitions".format(
        job.jobId, callSite.shortForm, partitions.length))
      logInfo("Final stage: " + finalStage + "(" + finalStage.name + ")")
      logInfo("Parents of final stage: " + finalStage.parents)
      logInfo("Missing parents: " + getMissingParentStages(finalStage))
      val jobSubmissionTime = clock.getTimeMillis()
      jobIdToActiveJob(jobId) = job
      activeJobs += job
      finalStage.resultOfJob = Some(job)
      val stageIds = jobIdToStageIds(jobId).toArray
      val stageInfos = stageIds.flatMap(id => stageIdToStage.get(id).map(_.latestInfo))
      listenerBus.post(
        SparkListenerJobStart(job.jobId, jobSubmissionTime, stageInfos, properties))
      submitStage(finalStage)
    }
    submitWaitingStages()
  }

  /** Submits stage, but first recursively submits any missing parents. */
  private def submitStage(stage: Stage) {
    val jobId = activeJobForStage(stage)
    if (jobId.isDefined) {
      logDebug("submitStage(" + stage + ")")
      if (!waitingStages(stage) && !runningStages(stage) && !failedStages(stage)) {
        val missing = getMissingParentStages(stage).sortBy(_.id)
        logDebug("missing: " + missing)
        if (missing.isEmpty) {
          logInfo("Submitting " + stage + " (" + stage.rdd + "), which has no missing parents")
          submitMissingTasks(stage, jobId.get)
        } else {
          for (parent <- missing) {
            submitStage(parent)
          }
          waitingStages += stage
        }
      }
    } else {
      abortStage(stage, "No active job for stage " + stage.id, None)
    }
  }

  /** Called when stage's parents are available and we can now do its task. */
  private def submitMissingTasks(stage: Stage, jobId: Int) {
    logDebug("submitMissingTasks(" + stage + ")")
    // Get our pending tasks and remember them in our pendingTasks entry
    stage.pendingTasks.clear()

    // First figure out the indexes of partition ids to compute.
    val (allPartitions: Seq[Int], partitionsToCompute: Seq[Int]) = {
      stage match {
        case stage: ShuffleMapStage =>
          val allPartitions = 0 until stage.numPartitions
          val filteredPartitions = allPartitions.filter { id => stage.outputLocs(id).isEmpty }
          (allPartitions, filteredPartitions)
        case stage: ResultStage =>
          val job = stage.resultOfJob.get
          val allPartitions = 0 until job.numPartitions
          val filteredPartitions = allPartitions.filter { id => !job.finished(id) }
          (allPartitions, filteredPartitions)
      }
    }

    // Create internal accumulators if the stage has no accumulators initialized.
    // Reset internal accumulators only if this stage is not partially submitted
    // Otherwise, we may override existing accumulator values from some tasks
    if (stage.internalAccumulators.isEmpty || allPartitions == partitionsToCompute) {
      stage.resetInternalAccumulators()
    }

    val properties = jobIdToActiveJob.get(stage.firstJobId).map(_.properties).orNull

    runningStages += stage
    // SparkListenerStageSubmitted should be posted before testing whether tasks are
    // serializable. If tasks are not serializable, a SparkListenerStageCompleted event
    // will be posted, which should always come after a corresponding SparkListenerStageSubmitted
    // event.
    outputCommitCoordinator.stageStart(stage.id)
    val taskIdToLocations = try {
      stage match {
        case s: ShuffleMapStage =>
          partitionsToCompute.map { id => (id, getPreferredLocs(stage.rdd, id))}.toMap
        case s: ResultStage =>
          val job = s.resultOfJob.get
          partitionsToCompute.map { id =>
            val p = job.partitions(id)
            (id, getPreferredLocs(stage.rdd, p))
          }.toMap
      }
    } catch {
      case NonFatal(e) =>
        stage.makeNewStageAttempt(partitionsToCompute.size)
        listenerBus.post(SparkListenerStageSubmitted(stage.latestInfo, properties))
        abortStage(stage, s"Task creation failed: $e\n${e.getStackTraceString}", Some(e))
        runningStages -= stage
        return
    }

    stage.makeNewStageAttempt(partitionsToCompute.size, taskIdToLocations.values.toSeq)
    listenerBus.post(SparkListenerStageSubmitted(stage.latestInfo, properties))

    // TODO: Maybe we can keep the taskBinary in Stage to avoid serializing it multiple times.
    // Broadcasted binary for the task, used to dispatch tasks to executors. Note that we broadcast
    // the serialized copy of the RDD and for each task we will deserialize it, which means each
    // task gets a different copy of the RDD. This provides stronger isolation between tasks that
    // might modify state of objects referenced in their closures. This is necessary in Hadoop
    // where the JobConf/Configuration object is not thread-safe.
    var taskBinary: Broadcast[Array[Byte]] = null
    try {
      // For ShuffleMapTask, serialize and broadcast (rdd, shuffleDep).
      // For ResultTask, serialize and broadcast (rdd, func).
      val taskBinaryBytes: Array[Byte] = stage match {
        case stage: ShuffleMapStage =>
          closureSerializer.serialize((stage.rdd, stage.shuffleDep): AnyRef).array()
        case stage: ResultStage =>
          closureSerializer.serialize((stage.rdd, stage.resultOfJob.get.func): AnyRef).array()
      }

      taskBinary = sc.broadcast(taskBinaryBytes)
    } catch {
      // In the case of a failure during serialization, abort the stage.
      case e: NotSerializableException =>
        abortStage(stage, "Task not serializable: " + e.toString, Some(e))
        runningStages -= stage

        // Abort execution
        return
      case NonFatal(e) =>
        abortStage(stage, s"Task serialization failed: $e\n${e.getStackTraceString}", Some(e))
        runningStages -= stage
        return
    }

    val tasks: Seq[Task[_]] = try {
      stage match {
        case stage: ShuffleMapStage =>
          partitionsToCompute.map { id =>
            val locs = taskIdToLocations(id)
            val part = stage.rdd.partitions(id)
            new ShuffleMapTask(stage.id, stage.latestInfo.attemptId,
              taskBinary, part, locs, stage.internalAccumulators)
          }

        case stage: ResultStage =>
          val job = stage.resultOfJob.get
          partitionsToCompute.map { id =>
            val p: Int = job.partitions(id)
            val part = stage.rdd.partitions(p)
            val locs = taskIdToLocations(id)
            new ResultTask(stage.id, stage.latestInfo.attemptId,
              taskBinary, part, locs, id, stage.internalAccumulators)
          }
      }
    } catch {
      case NonFatal(e) =>
        abortStage(stage, s"Task creation failed: $e\n${e.getStackTraceString}", Some(e))
        runningStages -= stage
        return
    }

    if (tasks.size > 0) {
      logInfo("Submitting " + tasks.size + " missing tasks from " + stage + " (" + stage.rdd + ")")
      stage.pendingTasks ++= tasks
      logDebug("New pending tasks: " + stage.pendingTasks)
      taskScheduler.submitTasks(new TaskSet(
        tasks.toArray, stage.id, stage.latestInfo.attemptId, stage.firstJobId, properties))
      stage.latestInfo.submissionTime = Some(clock.getTimeMillis())
    } else {
      // Because we posted SparkListenerStageSubmitted earlier, we should mark
      // the stage as completed here in case there are no tasks to run
      markStageAsFinished(stage, None)

      val debugString = stage match {
        case stage: ShuffleMapStage =>
          s"Stage ${stage} is actually done; " +
            s"(available: ${stage.isAvailable}," +
            s"available outputs: ${stage.numAvailableOutputs}," +
            s"partitions: ${stage.numPartitions})"
        case stage : ResultStage =>
          s"Stage ${stage} is actually done; (partitions: ${stage.numPartitions})"
      }
      logDebug(debugString)
    }
  }

  /** Merge updates from a task to our local accumulator values */
  private def updateAccumulators(event: CompletionEvent): Unit = {
    val task = event.task
    val stage = stageIdToStage(task.stageId)
    if (event.accumUpdates != null) {
      try {
        Accumulators.add(event.accumUpdates)

        event.accumUpdates.foreach { case (id, partialValue) =>
          // In this instance, although the reference in Accumulators.originals is a WeakRef,
          // it's guaranteed to exist since the event.accumUpdates Map exists

          val acc = Accumulators.originals(id).get match {
            case Some(accum) => accum.asInstanceOf[Accumulable[Any, Any]]
            case None => throw new NullPointerException("Non-existent reference to Accumulator")
          }

          // To avoid UI cruft, ignore cases where value wasn't updated
          if (acc.name.isDefined && partialValue != acc.zero) {
            val name = acc.name.get
            val value = s"${acc.value}"
            stage.latestInfo.accumulables(id) =
              new AccumulableInfo(id, name, None, value, acc.isInternal)
            event.taskInfo.accumulables +=
              new AccumulableInfo(id, name, Some(s"$partialValue"), value, acc.isInternal)
          }
        }
      } catch {
        // If we see an exception during accumulator update, just log the
        // error and move on.
        case e: Exception =>
          logError(s"Failed to update accumulators for $task", e)
      }
    }
  }

  /**
   * Responds to a task finishing. This is called inside the event loop so it assumes that it can
   * modify the scheduler's internal state. Use taskEnded() to post a task end event from outside.
   */
  private[scheduler] def handleTaskCompletion(event: CompletionEvent) {
    val task = event.task
    val stageId = task.stageId
    val taskType = Utils.getFormattedClassName(task)

    outputCommitCoordinator.taskCompleted(stageId, task.partitionId,
      event.taskInfo.attempt, event.reason)

    // The success case is dealt with separately below, since we need to compute accumulator
    // updates before posting.
    if (event.reason != Success) {
      val attemptId = task.stageAttemptId
      listenerBus.post(SparkListenerTaskEnd(stageId, attemptId, taskType, event.reason,
        event.taskInfo, event.taskMetrics))
    }

    if (!stageIdToStage.contains(task.stageId)) {
      // Skip all the actions if the stage has been cancelled.
      return
    }

    val stage = stageIdToStage(task.stageId)
    event.reason match {
      case Success =>
        listenerBus.post(SparkListenerTaskEnd(stageId, stage.latestInfo.attemptId, taskType,
          event.reason, event.taskInfo, event.taskMetrics))
        stage.pendingTasks -= task
        task match {
          case rt: ResultTask[_, _] =>
            // Cast to ResultStage here because it's part of the ResultTask
            // TODO Refactor this out to a function that accepts a ResultStage
            val resultStage = stage.asInstanceOf[ResultStage]
            resultStage.resultOfJob match {
              case Some(job) =>
                if (!job.finished(rt.outputId)) {
                  updateAccumulators(event)
                  job.finished(rt.outputId) = true
                  job.numFinished += 1
                  // If the whole job has finished, remove it
                  if (job.numFinished == job.numPartitions) {
                    markStageAsFinished(resultStage)
                    cleanupStateForJobAndIndependentStages(job)
                    listenerBus.post(
                      SparkListenerJobEnd(job.jobId, clock.getTimeMillis(), JobSucceeded))
                  }

                  // taskSucceeded runs some user code that might throw an exception. Make sure
                  // we are resilient against that.
                  try {
                    job.listener.taskSucceeded(rt.outputId, event.result)
                  } catch {
                    case e: Exception =>
                      // TODO: Perhaps we want to mark the resultStage as failed?
                      job.listener.jobFailed(new SparkDriverExecutionException(e))
                  }
                }
              case None =>
                logInfo("Ignoring result from " + rt + " because its job has finished")
            }

          case smt: ShuffleMapTask =>
            val shuffleStage = stage.asInstanceOf[ShuffleMapStage]
            updateAccumulators(event)
            val status = event.result.asInstanceOf[MapStatus]
            val execId = status.location.executorId
            logDebug("ShuffleMapTask finished on " + execId)
            if (failedEpoch.contains(execId) && smt.epoch <= failedEpoch(execId)) {
              logInfo(s"Ignoring possibly bogus $smt completion from executor $execId")
            } else {
              shuffleStage.addOutputLoc(smt.partitionId, status)
            }

            if (runningStages.contains(shuffleStage) && shuffleStage.pendingTasks.isEmpty) {
              markStageAsFinished(shuffleStage)
              logInfo("looking for newly runnable stages")
              logInfo("running: " + runningStages)
              logInfo("waiting: " + waitingStages)
              logInfo("failed: " + failedStages)

              // We supply true to increment the epoch number here in case this is a
              // recomputation of the map outputs. In that case, some nodes may have cached
              // locations with holes (from when we detected the error) and will need the
              // epoch incremented to refetch them.
              // TODO: Only increment the epoch number if this is not the first time
              //       we registered these map outputs.
              mapOutputTracker.registerMapOutputs(
                shuffleStage.shuffleDep.shuffleId,
                shuffleStage.outputLocs.map(list => if (list.isEmpty) null else list.head),
                changeEpoch = true)

              clearCacheLocs()
              if (shuffleStage.outputLocs.contains(Nil)) {
                // Some tasks had failed; let's resubmit this shuffleStage
                // TODO: Lower-level scheduler should also deal with this
                logInfo("Resubmitting " + shuffleStage + " (" + shuffleStage.name +
                  ") because some of its tasks had failed: " +
                  shuffleStage.outputLocs.zipWithIndex.filter(_._1.isEmpty)
                      .map(_._2).mkString(", "))
                submitStage(shuffleStage)
              } else {
                val newlyRunnable = new ArrayBuffer[Stage]
                for (shuffleStage <- waitingStages) {
                  logInfo("Missing parents for " + shuffleStage + ": " +
                    getMissingParentStages(shuffleStage))
                }
                for (shuffleStage <- waitingStages if getMissingParentStages(shuffleStage).isEmpty)
                {
                  newlyRunnable += shuffleStage
                }
                waitingStages --= newlyRunnable
                runningStages ++= newlyRunnable
                for {
                  shuffleStage <- newlyRunnable.sortBy(_.id)
                  jobId <- activeJobForStage(shuffleStage)
                } {
                  logInfo("Submitting " + shuffleStage + " (" +
                    shuffleStage.rdd + "), which is now runnable")
                  submitMissingTasks(shuffleStage, jobId)
                }
              }
            }
          }

      case Resubmitted =>
        logInfo("Resubmitted " + task + ", so marking it as still running")
        stage.pendingTasks += task

      case FetchFailed(bmAddress, shuffleId, mapId, reduceId, failureMessage) =>
        val failedStage = stageIdToStage(task.stageId)
        val mapStage = shuffleToMapStage(shuffleId)

        if (failedStage.latestInfo.attemptId != task.stageAttemptId) {
          logInfo(s"Ignoring fetch failure from $task as it's from $failedStage attempt" +
            s" ${task.stageAttemptId} and there is a more recent attempt for that stage " +
            s"(attempt ID ${failedStage.latestInfo.attemptId}) running")
        } else {
          // It is likely that we receive multiple FetchFailed for a single stage (because we have
          // multiple tasks running concurrently on different executors). In that case, it is
          // possible the fetch failure has already been handled by the scheduler.
          if (runningStages.contains(failedStage)) {
            logInfo(s"Marking $failedStage (${failedStage.name}) as failed " +
              s"due to a fetch failure from $mapStage (${mapStage.name})")
            markStageAsFinished(failedStage, Some(failureMessage))
          } else {
            logDebug(s"Received fetch failure from $task, but its from $failedStage which is no " +
              s"longer running")
          }

          if (disallowStageRetryForTest) {
<<<<<<< HEAD
            abortStage(failedStage, "Fetch failure will not retry stage due to testing config")
          } else if (failedStage.failedOnFetchAndShouldAbort(task.stageAttemptId)) {
            abortStage(failedStage, s"$failedStage (${failedStage.name}) " +
              s"has failed the maximum allowable number of times: ${Stage.MAX_STAGE_FAILURES}. " +
              s"Most recent failure reason: ${failureMessage}")
=======
            abortStage(failedStage, "Fetch failure will not retry stage due to testing config",
              None)
>>>>>>> 5fd53c64
          } else if (failedStages.isEmpty) {
            // Don't schedule an event to resubmit failed stages if failed isn't empty, because
            // in that case the event will already have been scheduled.
            // TODO: Cancel running tasks in the stage
            logInfo(s"Resubmitting $mapStage (${mapStage.name}) and " +
              s"$failedStage (${failedStage.name}) due to fetch failure")
            messageScheduler.schedule(new Runnable {
              override def run(): Unit = eventProcessLoop.post(ResubmitFailedStages)
            }, DAGScheduler.RESUBMIT_TIMEOUT, TimeUnit.MILLISECONDS)
          }
          failedStages += failedStage
          failedStages += mapStage
          // Mark the map whose fetch failed as broken in the map stage
          if (mapId != -1) {
            mapStage.removeOutputLoc(mapId, bmAddress)
            mapOutputTracker.unregisterMapOutput(shuffleId, mapId, bmAddress)
          }

          // TODO: mark the executor as failed only if there were lots of fetch failures on it
          if (bmAddress != null) {
            handleExecutorLost(bmAddress.executorId, fetchFailed = true, Some(task.epoch))
          }
        }

      case commitDenied: TaskCommitDenied =>
        // Do nothing here, left up to the TaskScheduler to decide how to handle denied commits

      case exceptionFailure: ExceptionFailure =>
        // Do nothing here, left up to the TaskScheduler to decide how to handle user failures

      case TaskResultLost =>
        // Do nothing here; the TaskScheduler handles these failures and resubmits the task.

      case other =>
        // Unrecognized failure - also do nothing. If the task fails repeatedly, the TaskScheduler
        // will abort the job.
    }
    submitWaitingStages()
  }

  /**
   * Responds to an executor being lost. This is called inside the event loop, so it assumes it can
   * modify the scheduler's internal state. Use executorLost() to post a loss event from outside.
   *
   * We will also assume that we've lost all shuffle blocks associated with the executor if the
   * executor serves its own blocks (i.e., we're not using external shuffle) OR a FetchFailed
   * occurred, in which case we presume all shuffle data related to this executor to be lost.
   *
   * Optionally the epoch during which the failure was caught can be passed to avoid allowing
   * stray fetch failures from possibly retriggering the detection of a node as lost.
   */
  private[scheduler] def handleExecutorLost(
      execId: String,
      fetchFailed: Boolean,
      maybeEpoch: Option[Long] = None) {
    val currentEpoch = maybeEpoch.getOrElse(mapOutputTracker.getEpoch)
    if (!failedEpoch.contains(execId) || failedEpoch(execId) < currentEpoch) {
      failedEpoch(execId) = currentEpoch
      logInfo("Executor lost: %s (epoch %d)".format(execId, currentEpoch))
      blockManagerMaster.removeExecutor(execId)

      if (!env.blockManager.externalShuffleServiceEnabled || fetchFailed) {
        // TODO: This will be really slow if we keep accumulating shuffle map stages
        for ((shuffleId, stage) <- shuffleToMapStage) {
          stage.removeOutputsOnExecutor(execId)
          val locs = stage.outputLocs.map(list => if (list.isEmpty) null else list.head)
          mapOutputTracker.registerMapOutputs(shuffleId, locs, changeEpoch = true)
        }
        if (shuffleToMapStage.isEmpty) {
          mapOutputTracker.incrementEpoch()
        }
        clearCacheLocs()
      }
    } else {
      logDebug("Additional executor lost message for " + execId +
               "(epoch " + currentEpoch + ")")
    }
    submitWaitingStages()
  }

  private[scheduler] def handleExecutorAdded(execId: String, host: String) {
    // remove from failedEpoch(execId) ?
    if (failedEpoch.contains(execId)) {
      logInfo("Host added was in lost list earlier: " + host)
      failedEpoch -= execId
    }
    submitWaitingStages()
  }

  private[scheduler] def handleStageCancellation(stageId: Int) {
    stageIdToStage.get(stageId) match {
      case Some(stage) =>
        val jobsThatUseStage: Array[Int] = stage.jobIds.toArray
        jobsThatUseStage.foreach { jobId =>
          handleJobCancellation(jobId, s"because Stage $stageId was cancelled")
        }
      case None =>
        logInfo("No active jobs to kill for Stage " + stageId)
    }
    submitWaitingStages()
  }

  private[scheduler] def handleJobCancellation(jobId: Int, reason: String = "") {
    if (!jobIdToStageIds.contains(jobId)) {
      logDebug("Trying to cancel unregistered job " + jobId)
    } else {
      failJobAndIndependentStages(
        jobIdToActiveJob(jobId), "Job %d cancelled %s".format(jobId, reason))
    }
    submitWaitingStages()
  }

  /**
   * Marks a stage as finished and removes it from the list of running stages.
   */
  private def markStageAsFinished(stage: Stage, errorMessage: Option[String] = None): Unit = {
    val serviceTime = stage.latestInfo.submissionTime match {
      case Some(t) => "%.03f".format((clock.getTimeMillis() - t) / 1000.0)
      case _ => "Unknown"
    }
    if (errorMessage.isEmpty) {
      logInfo("%s (%s) finished in %s s".format(stage, stage.name, serviceTime))
      stage.latestInfo.completionTime = Some(clock.getTimeMillis())

      // Clear failure count for this stage, now that it's succeeded.
      // We only limit consecutive failures of stage attempts,so that if a stage is
      // re-used many times in a long-running job, unrelated failures don't eventually cause the
      // stage to be aborted.
      stage.clearFailures()
    } else {
      stage.latestInfo.stageFailed(errorMessage.get)
      logInfo("%s (%s) failed in %s s".format(stage, stage.name, serviceTime))
    }

    outputCommitCoordinator.stageEnd(stage.id)
    listenerBus.post(SparkListenerStageCompleted(stage.latestInfo))
    runningStages -= stage
  }

  /**
   * Aborts all jobs depending on a particular Stage. This is called in response to a task set
   * being canceled by the TaskScheduler. Use taskSetFailed() to inject this event from outside.
   */
  private[scheduler] def abortStage(
      failedStage: Stage,
      reason: String,
      exception: Option[Throwable]): Unit = {
    if (!stageIdToStage.contains(failedStage.id)) {
      // Skip all the actions if the stage has been removed.
      return
    }
    val dependentJobs: Seq[ActiveJob] =
      activeJobs.filter(job => stageDependsOn(job.finalStage, failedStage)).toSeq
    failedStage.latestInfo.completionTime = Some(clock.getTimeMillis())
    for (job <- dependentJobs) {
      failJobAndIndependentStages(job, s"Job aborted due to stage failure: $reason", exception)
    }
    if (dependentJobs.isEmpty) {
      logInfo("Ignoring failure of " + failedStage + " because all jobs depending on it are done")
    }
  }

  /** Fails a job and all stages that are only used by that job, and cleans up relevant state. */
  private def failJobAndIndependentStages(
      job: ActiveJob,
      failureReason: String,
      exception: Option[Throwable] = None): Unit = {
    val error = new SparkException(failureReason, exception.getOrElse(null))
    var ableToCancelStages = true

    val shouldInterruptThread =
      if (job.properties == null) false
      else job.properties.getProperty(SparkContext.SPARK_JOB_INTERRUPT_ON_CANCEL, "false").toBoolean

    // Cancel all independent, running stages.
    val stages = jobIdToStageIds(job.jobId)
    if (stages.isEmpty) {
      logError("No stages registered for job " + job.jobId)
    }
    stages.foreach { stageId =>
      val jobsForStage: Option[HashSet[Int]] = stageIdToStage.get(stageId).map(_.jobIds)
      if (jobsForStage.isEmpty || !jobsForStage.get.contains(job.jobId)) {
        logError(
          "Job %d not registered for stage %d even though that stage was registered for the job"
            .format(job.jobId, stageId))
      } else if (jobsForStage.get.size == 1) {
        if (!stageIdToStage.contains(stageId)) {
          logError(s"Missing Stage for stage with id $stageId")
        } else {
          // This is the only job that uses this stage, so fail the stage if it is running.
          val stage = stageIdToStage(stageId)
          if (runningStages.contains(stage)) {
            try { // cancelTasks will fail if a SchedulerBackend does not implement killTask
              taskScheduler.cancelTasks(stageId, shouldInterruptThread)
              markStageAsFinished(stage, Some(failureReason))
            } catch {
              case e: UnsupportedOperationException =>
                logInfo(s"Could not cancel tasks for stage $stageId", e)
              ableToCancelStages = false
            }
          }
        }
      }
    }

    if (ableToCancelStages) {
      job.listener.jobFailed(error)
      cleanupStateForJobAndIndependentStages(job)
      listenerBus.post(SparkListenerJobEnd(job.jobId, clock.getTimeMillis(), JobFailed(error)))
    }
  }

  /** Return true if one of stage's ancestors is target. */
  private def stageDependsOn(stage: Stage, target: Stage): Boolean = {
    if (stage == target) {
      return true
    }
    val visitedRdds = new HashSet[RDD[_]]
    // We are manually maintaining a stack here to prevent StackOverflowError
    // caused by recursively visiting
    val waitingForVisit = new Stack[RDD[_]]
    def visit(rdd: RDD[_]) {
      if (!visitedRdds(rdd)) {
        visitedRdds += rdd
        for (dep <- rdd.dependencies) {
          dep match {
            case shufDep: ShuffleDependency[_, _, _] =>
              val mapStage = getShuffleMapStage(shufDep, stage.firstJobId)
              if (!mapStage.isAvailable) {
                waitingForVisit.push(mapStage.rdd)
              }  // Otherwise there's no need to follow the dependency back
            case narrowDep: NarrowDependency[_] =>
              waitingForVisit.push(narrowDep.rdd)
          }
        }
      }
    }
    waitingForVisit.push(stage.rdd)
    while (waitingForVisit.nonEmpty) {
      visit(waitingForVisit.pop())
    }
    visitedRdds.contains(target.rdd)
  }

  /**
   * Gets the locality information associated with a partition of a particular RDD.
   *
   * This method is thread-safe and is called from both DAGScheduler and SparkContext.
   *
   * @param rdd whose partitions are to be looked at
   * @param partition to lookup locality information for
   * @return list of machines that are preferred by the partition
   */
  private[spark]
  def getPreferredLocs(rdd: RDD[_], partition: Int): Seq[TaskLocation] = {
    getPreferredLocsInternal(rdd, partition, new HashSet)
  }

  /**
   * Recursive implementation for getPreferredLocs.
   *
   * This method is thread-safe because it only accesses DAGScheduler state through thread-safe
   * methods (getCacheLocs()); please be careful when modifying this method, because any new
   * DAGScheduler state accessed by it may require additional synchronization.
   */
  private def getPreferredLocsInternal(
      rdd: RDD[_],
      partition: Int,
      visited: HashSet[(RDD[_], Int)]): Seq[TaskLocation] = {
    // If the partition has already been visited, no need to re-visit.
    // This avoids exponential path exploration.  SPARK-695
    if (!visited.add((rdd, partition))) {
      // Nil has already been returned for previously visited partitions.
      return Nil
    }
    // If the partition is cached, return the cache locations
    val cached = getCacheLocs(rdd)(partition)
    if (cached.nonEmpty) {
      return cached
    }
    // If the RDD has some placement preferences (as is the case for input RDDs), get those
    val rddPrefs = rdd.preferredLocations(rdd.partitions(partition)).toList
    if (rddPrefs.nonEmpty) {
      return rddPrefs.map(TaskLocation(_))
    }

    // If the RDD has narrow dependencies, pick the first partition of the first narrow dependency
    // that has any placement preferences. Ideally we would choose based on transfer sizes,
    // but this will do for now.
    rdd.dependencies.foreach {
      case n: NarrowDependency[_] =>
        for (inPart <- n.getParents(partition)) {
          val locs = getPreferredLocsInternal(n.rdd, inPart, visited)
          if (locs != Nil) {
            return locs
          }
        }
      case _ =>
    }

    // If the RDD has shuffle dependencies and shuffle locality is enabled, pick locations that
    // have at least REDUCER_PREF_LOCS_FRACTION of data as preferred locations
    if (shuffleLocalityEnabled && rdd.partitions.length < SHUFFLE_PREF_REDUCE_THRESHOLD) {
      rdd.dependencies.foreach {
        case s: ShuffleDependency[_, _, _] =>
          if (s.rdd.partitions.length < SHUFFLE_PREF_MAP_THRESHOLD) {
            // Get the preferred map output locations for this reducer
            val topLocsForReducer = mapOutputTracker.getLocationsWithLargestOutputs(s.shuffleId,
              partition, rdd.partitions.length, REDUCER_PREF_LOCS_FRACTION)
            if (topLocsForReducer.nonEmpty) {
              return topLocsForReducer.get.map(loc => TaskLocation(loc.host, loc.executorId))
            }
          }
        case _ =>
      }
    }
    Nil
  }

  def stop() {
    logInfo("Stopping DAGScheduler")
    messageScheduler.shutdownNow()
    eventProcessLoop.stop()
    taskScheduler.stop()
  }

  // Start the event thread and register the metrics source at the end of the constructor
  env.metricsSystem.registerSource(metricsSource)
  eventProcessLoop.start()
}

private[scheduler] class DAGSchedulerEventProcessLoop(dagScheduler: DAGScheduler)
  extends EventLoop[DAGSchedulerEvent]("dag-scheduler-event-loop") with Logging {

  private[this] val timer = dagScheduler.metricsSource.messageProcessingTimer

  /**
   * The main event loop of the DAG scheduler.
   */
  override def onReceive(event: DAGSchedulerEvent): Unit = {
    val timerContext = timer.time()
    try {
      doOnReceive(event)
    } finally {
      timerContext.stop()
    }
  }

  private def doOnReceive(event: DAGSchedulerEvent): Unit = event match {
    case JobSubmitted(jobId, rdd, func, partitions, callSite, listener, properties) =>
      dagScheduler.handleJobSubmitted(jobId, rdd, func, partitions, callSite, listener, properties)

    case StageCancelled(stageId) =>
      dagScheduler.handleStageCancellation(stageId)

    case JobCancelled(jobId) =>
      dagScheduler.handleJobCancellation(jobId)

    case JobGroupCancelled(groupId) =>
      dagScheduler.handleJobGroupCancelled(groupId)

    case AllJobsCancelled =>
      dagScheduler.doCancelAllJobs()

    case ExecutorAdded(execId, host) =>
      dagScheduler.handleExecutorAdded(execId, host)

    case ExecutorLost(execId) =>
      dagScheduler.handleExecutorLost(execId, fetchFailed = false)

    case BeginEvent(task, taskInfo) =>
      dagScheduler.handleBeginEvent(task, taskInfo)

    case GettingResultEvent(taskInfo) =>
      dagScheduler.handleGetTaskResult(taskInfo)

    case completion @ CompletionEvent(task, reason, _, _, taskInfo, taskMetrics) =>
      dagScheduler.handleTaskCompletion(completion)

    case TaskSetFailed(taskSet, reason, exception) =>
      dagScheduler.handleTaskSetFailed(taskSet, reason, exception)

    case ResubmitFailedStages =>
      dagScheduler.resubmitFailedStages()
  }

  override def onError(e: Throwable): Unit = {
    logError("DAGSchedulerEventProcessLoop failed; shutting down SparkContext", e)
    try {
      dagScheduler.doCancelAllJobs()
    } catch {
      case t: Throwable => logError("DAGScheduler failed to cancel all jobs.", t)
    }
    dagScheduler.sc.stop()
  }

  override def onStop(): Unit = {
    // Cancel any active jobs in postStop hook
    dagScheduler.cleanUpAfterSchedulerStop()
  }
}

private[spark] object DAGScheduler {
  // The time, in millis, to wait for fetch failure events to stop coming in after one is detected;
  // this is a simplistic way to avoid resubmitting tasks in the non-fetchable map stage one by one
  // as more failure events come in
  val RESUBMIT_TIMEOUT = 200
}<|MERGE_RESOLUTION|>--- conflicted
+++ resolved
@@ -1101,16 +1101,11 @@
           }
 
           if (disallowStageRetryForTest) {
-<<<<<<< HEAD
-            abortStage(failedStage, "Fetch failure will not retry stage due to testing config")
+            abortStage(failedStage, "Fetch failure will not retry stage due to testing config", None)
           } else if (failedStage.failedOnFetchAndShouldAbort(task.stageAttemptId)) {
             abortStage(failedStage, s"$failedStage (${failedStage.name}) " +
               s"has failed the maximum allowable number of times: ${Stage.MAX_STAGE_FAILURES}. " +
-              s"Most recent failure reason: ${failureMessage}")
-=======
-            abortStage(failedStage, "Fetch failure will not retry stage due to testing config",
-              None)
->>>>>>> 5fd53c64
+              s"Most recent failure reason: ${failureMessage}", None)
           } else if (failedStages.isEmpty) {
             // Don't schedule an event to resubmit failed stages if failed isn't empty, because
             // in that case the event will already have been scheduled.
